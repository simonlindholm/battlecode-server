package battlecode.world;

import battlecode.common.*;

import org.junit.Test;

import static org.junit.Assert.*;

/**
 * Unit tests for RobotController. These are where the gameplay tests are.
 *
 * Using TestGame and TestMapBuilder as helpers.
 */
public class RobotControllerTest {
    public final double EPSILON = 1.0e-5; // Smaller epsilon requred, possibly due to strictfp? Used to be 1.0e-9

    /**
     * Tests the most basic methods of RobotController. This test has extra
     * comments to serve as an example of how to use TestMapBuilder and
     * TestGame.
     *
     * @throws GameActionException shouldn't happen
     */
    @Test
    public void testBasic() throws GameActionException {
        // Prepares a map with the following properties:
        // origin = [0,0], width = 10, height = 10, num rounds = 100
        // random seed = 1337
        // The map doesn't have to meet specs.
        LiveMap map = new TestMapBuilder("test", new MapLocation(0,0), 10, 10, 1337, 100)
            .build();

        // This creates the actual game.
        TestGame game = new TestGame(map);

        // Let's spawn a robot for each team. The integers represent IDs.
        float oX = game.getOriginX();
        float oY = game.getOriginY();
        final int archonA = game.spawn(oX + 3, oY + 3, RobotType.ARCHON, Team.A);
        final int soldierB = game.spawn(oX + 1, oY + 1, RobotType.SOLDIER, Team
                .B);
        InternalRobot archonABot = game.getBot(archonA);

        assertEquals(new MapLocation(oX + 3, oY + 3), archonABot.getLocation());

        // The following specifies the code to be executed in the next round.
        // Bytecodes are not counted, and yields are automatic at the end.
        game.round((id, rc) -> {
            if (id == archonA) {
                rc.move(Direction.getEast());
            } else if (id == soldierB) {
                // do nothing
            }
        });

        // Let's assert that things happened properly.
        assertEquals(new MapLocation(
                oX + 3 + RobotType.ARCHON.strideRadius,
                oY + 3
        ), archonABot.getLocation());

        // Lets wait for 10 rounds go by.
        game.waitRounds(10);

        // hooray!
    }

    /**
     * Ensure that actions take place immediately.
     */
    @Test
    public void testImmediateActions() throws GameActionException {
        LiveMap map= new TestMapBuilder("test", 0, 0, 100, 100, 1337, 1000).build();
        TestGame game = new TestGame(map);

        final int a = game.spawn(1, 1, RobotType.SOLDIER, Team.A);

        game.round((id, rc) -> {
            if (id != a) return;

            final MapLocation start = rc.getLocation();
            assertEquals(new MapLocation(1, 1), start);

            rc.move(Direction.getEast());

            final MapLocation newLocation = rc.getLocation();
            assertEquals(new MapLocation(1 + RobotType.SOLDIER.strideRadius, 1), newLocation);
        });

        // Let delays go away
        game.waitRounds(10);
    }

    @Test
    public void testSpawns() throws GameActionException {
        LiveMap map = new TestMapBuilder("test", new MapLocation(0,0), 10, 10, 1337, 100)
            .build();

        // This creates the actual game.
        TestGame game = new TestGame(map);

        // Let's spawn a robot for each team. The integers represent IDs.
        final int archonA = game.spawn(3, 3, RobotType.ARCHON, Team.A);

        // The following specifies the code to be executed in the next round.
        // Bytecodes are not counted, and yields are automatic at the end.
        game.round((id, rc) -> {
            assertTrue("Can't build robot", rc.canBuildRobot(RobotType.GARDENER, Direction.getEast()));
            rc.buildRobot(RobotType.GARDENER, Direction.getEast());
        });

        for (InternalRobot robot : game.getWorld().getObjectInfo().robots()) {
            if (robot.getID() != archonA) {
                assertEquals(RobotType.GARDENER, robot.getType());
            }
        }

        // Lets wait for 10 rounds go by.
        game.waitRounds(10);

        // hooray!

    }
    
    /**
     * Checks attacks of bullets in various ways
     * 
     * @throws GameActionException
     */
    @Test
    public void testBulletAttack() throws GameActionException {
        LiveMap map = new TestMapBuilder("test", new MapLocation(0,0), 10, 10, 1337, 100)
            .build();

        // This creates the actual game.
        TestGame game = new TestGame(map);
        
        // Create some units
        final int soldierA = game.spawn(5, 5, RobotType.SOLDIER, Team.A);
        final int soldierA2 = game.spawn(9, 5, RobotType.SOLDIER, Team.A);
        final int soldierB = game.spawn(1, 5, RobotType.SOLDIER, Team.B);
        game.waitRounds(20); // Let soldiers mature
        
        // soldierA fires a shot at soldierA2
        game.round((id, rc) -> {
            if (id != soldierA) return;
            RobotInfo[] nearbyRobots = rc.senseNearbyRobots(-1, Team.A);
            assertEquals(nearbyRobots.length,1);
            assertTrue(rc.canSingleShot());
            rc.fireSingleShot(rc.getLocation().directionTo(nearbyRobots[0].location));
            assertFalse(rc.canSingleShot());
            
            // Ensure bullet exists and spawns at proper location
            InternalBullet[] bullets = game.getWorld().getObjectInfo().bulletsArray();
            assertEquals(bullets.length,1);
            assertEquals(
                    bullets[0].getLocation().distanceTo(rc.getLocation()),
                    rc.getType().bodyRadius + GameConstants.BULLET_SPAWN_OFFSET,
                    EPSILON
            );
        });
        
        // soldierA fires a shot at soldierB
        game.round((id, rc) -> {
            if (id != soldierA) return;
            
            RobotInfo[] nearbyRobots = rc.senseNearbyRobots(-1, Team.B);
            assertEquals(nearbyRobots.length,1);
            assertTrue(rc.canSingleShot());
            rc.fireSingleShot(rc.getLocation().directionTo(nearbyRobots[0].location));
            assertFalse(rc.canSingleShot());
            
            // Ensure two bullets exist
            InternalBullet[] bullets = game.getWorld().getObjectInfo().bulletsArray();
            assertEquals(bullets.length,2);
        });
        
        // Let bullets propagate to targets
        game.waitRounds(1);
        
        // No more bullets in flight
        InternalBullet[] bulletIDs = game.getWorld().getObjectInfo().bulletsArray();
        assertEquals(bulletIDs.length,0);
        
        // Two targets are damaged
        assertEquals(game.getBot(soldierA2).getHealth(),RobotType.SOLDIER.maxHealth - RobotType.SOLDIER.attackPower,EPSILON);
        assertEquals(game.getBot(soldierB).getHealth(),RobotType.SOLDIER.maxHealth - RobotType.SOLDIER.attackPower,EPSILON);
    }
    
    /**
     * Ensures tank body attack (and bullet attack) perform according to spec
     * 
     * @throws GameActionException
     */
    @Test
    public void testTankAttack() throws GameActionException {
        LiveMap map = new TestMapBuilder("test", new MapLocation(0,0), 10, 10, 1337, 100)
        .build();

        // This creates the actual game.
        TestGame game = new TestGame(map);
        
        final int tankB = game.spawn(2, 5, RobotType.TANK, Team.B);
        final int neutralTree = game.spawnTree(6, 5, 1, Team.NEUTRAL, 0, null);
        game.waitRounds(20); // Wait for units to mature
        
        game.round((id, rc) -> {
            if (id != tankB) return;
            
            TreeInfo[] nearbyTrees = rc.senseNearbyTrees(-1);
            assertEquals(nearbyTrees.length,1);
            assertTrue(rc.canSingleShot());
            rc.fireSingleShot(rc.getLocation().directionTo(nearbyTrees[0].location));
            assertFalse(rc.canSingleShot());
        });
        
        // Let bullets propagate to targets
        game.waitRounds(1);
        
        // Tree took bullet damage
        assertEquals(game.getTree(neutralTree).getHealth(),GameConstants.NEUTRAL_TREE_HEALTH_RATE*1 - RobotType.TANK.attackPower,EPSILON);
        
        // Move tank toward tree
        game.round((id, rc) -> {
            if (id != tankB) return;
            
            TreeInfo[] nearbyTrees = rc.senseNearbyTrees(-1);
            assertEquals(nearbyTrees.length,1);
            MapLocation originalLoc = rc.getLocation();
            assertFalse(rc.hasMoved());
            rc.move(rc.getLocation().directionTo(nearbyTrees[0].location));
            assertTrue(rc.hasMoved());
            assertFalse(rc.getLocation().equals(originalLoc)); // Tank should have moved
        });
        // Mpve tank into tree
        game.round((id, rc) -> {
            if (id != tankB) return;
            
            TreeInfo[] nearbyTrees = rc.senseNearbyTrees(-1);
            assertEquals(nearbyTrees.length,1);
            MapLocation originalLoc = rc.getLocation();
            assertFalse(rc.hasMoved());
            rc.move(rc.getLocation().directionTo(nearbyTrees[0].location));
            assertTrue(rc.hasMoved());
            assertTrue(rc.getLocation().equals(originalLoc)); // Tank doesn't move due to tree in the way
        });
        // Body Damage
        assertEquals(game.getTree(neutralTree).getHealth(),GameConstants.NEUTRAL_TREE_HEALTH_RATE*1 - RobotType.TANK.attackPower - GameConstants.TANK_BODY_DAMAGE,EPSILON);
        
        // Hit exactly enough times to kill tree
        for(int i=0; i<(GameConstants.NEUTRAL_TREE_HEALTH_RATE*1-RobotType.TANK.attackPower)/GameConstants.TANK_BODY_DAMAGE - 1; i++) {
            game.round((id, rc) -> {
                if (id != tankB) return;
                
                TreeInfo[] nearbyTrees = rc.senseNearbyTrees(-1);
                assertEquals(nearbyTrees.length,1);
                rc.move(rc.getLocation().directionTo(nearbyTrees[0].location));
            });
        }
        
        // Should be able to move now
        game.round((id, rc) -> {
            if (id != tankB) return;
            
            TreeInfo[] nearbyTrees = rc.senseNearbyTrees(-1);
            assertEquals(nearbyTrees.length,0);
            MapLocation originalLoc = rc.getLocation();
            rc.move(Direction.getEast());
            assertFalse(rc.getLocation().equals(originalLoc)); 
        });
    }
    
    /**
     * Ensures lumberjacks can cut down trees and perform basher-like attacks
     * 
     * @throws GameActionException
     */
    @Test
    public void testLumberjacks() throws GameActionException {
        LiveMap map = new TestMapBuilder("test", new MapLocation(0,0), 10, 10, 1337, 100)
        .build();

        // This creates the actual game.
        TestGame game = new TestGame(map);
        
        final int lumberjackA = game.spawn(2, 5, RobotType.LUMBERJACK, Team.A);
        final int soldierA = game.spawn(3, (float)7.1, RobotType.SOLDIER, Team.A);
        final int soldierB = game.spawn(3, (float)2.9, RobotType.SOLDIER, Team.B);
        final int neutralTree = game.spawnTree(6, 5, 1, Team.NEUTRAL, 0, null);
        float expectedTreeHealth = GameConstants.NEUTRAL_TREE_HEALTH_RATE*1;
        game.waitRounds(20); // Let bots mature to full health
        
        // Trying to chop a tree
        game.round((id, rc) -> {
            if (id != lumberjackA) return;
            
            TreeInfo[] nearbyTrees = rc.senseNearbyTrees(-1);
            assertEquals(nearbyTrees.length,1);
            
            boolean exception = false;
            try {
                rc.chop(nearbyTrees[0].ID); // Try to chop neutralTree
            } catch (GameActionException e) {
                exception = true;
            }
            assertTrue(exception); // fails, tree is out of range
            assertFalse(rc.hasAttacked()); // attack attempt is not counted
            
            // Move toward neutralTree
            rc.move(rc.getLocation().directionTo(nearbyTrees[0].location));
            
            exception = false;
            try {
                rc.chop(nearbyTrees[0].ID);  // Try to chop again
            } catch (GameActionException e) {
                exception = true;
            }
            assertFalse(exception); // succeeds, tree now in range
            assertTrue(rc.hasAttacked());
        });
        expectedTreeHealth -= RobotType.LUMBERJACK.attackPower*GameConstants.LUMBERJACK_CHOP_DAMAGE_MULTIPLIER;
        assertEquals(game.getTree(neutralTree).getHealth(),expectedTreeHealth,EPSILON);
        
        // Striking surrounding units
        game.round((id, rc) -> {
            if (id != lumberjackA) return;
            
            rc.strike();
            assertTrue(rc.hasAttacked());
        });
        
        expectedTreeHealth -= RobotType.LUMBERJACK.attackPower;
        assertEquals(game.getTree(neutralTree).getHealth(),expectedTreeHealth,EPSILON);
        assertEquals(game.getBot(soldierA).getHealth(),RobotType.SOLDIER.maxHealth-RobotType.LUMBERJACK.attackPower,EPSILON);
        assertEquals(game.getBot(soldierB).getHealth(),RobotType.SOLDIER.maxHealth-RobotType.LUMBERJACK.attackPower,EPSILON);
    }
    
    /**
     * Planting, withering, watering, bullet income, gardener's can't water neutral, etc
     * 
     * @throws GameActionException
     */
    @Test
    public void treesBulletsTest() throws GameActionException {
        LiveMap map = new TestMapBuilder("test", new MapLocation(0,0), 10, 10, 1337, 100)
        .build();

        // This creates the actual game.
        TestGame game = new TestGame(map);
        
        final int gardenerA = game.spawn(5, 5, RobotType.GARDENER, Team.A);
        final int neutralTree = game.spawnTree(2, 5, 1, Team.NEUTRAL, 0, null);
        
        // Check initial bullet amounts
        assertEquals(game.getWorld().getTeamInfo().getBulletSupply(Team.A),GameConstants.BULLETS_INITIAL_AMOUNT,EPSILON);
        assertEquals(game.getWorld().getTeamInfo().getBulletSupply(Team.B),GameConstants.BULLETS_INITIAL_AMOUNT,EPSILON);
        game.getWorld().getTeamInfo().adjustBulletSupply(Team.B, -GameConstants.BULLETS_INITIAL_AMOUNT);
        
        // Keep track of expected bullet amounts throughout match
        float teamBexpected = 0;
        float teamAexpected = GameConstants.BULLETS_INITIAL_AMOUNT;
        
        game.waitRounds(20); // Let bots mature to full health
        
        game.round((id, rc) -> {
            if (id != gardenerA) return;
            assertFalse(rc.canPlantBulletTree(Direction.getWest())); // tree in way
            assertTrue(rc.canPlantBulletTree(Direction.getNorth())); // unobstructed
            assertTrue(rc.canPlantBulletTree(Direction.getEast())); // unobstructed
            rc.plantBulletTree(Direction.getEast());
            assertFalse(rc.canMove(Direction.getEast())); // tree now in the way
            assertFalse(rc.canPlantBulletTree(Direction.getNorth())); // has already planted this turn
            TreeInfo[] trees = rc.senseNearbyTrees();
            assertEquals(trees.length,2);
            TreeInfo[] bulletTrees = rc.senseNearbyTrees(-1, rc.getTeam());
            assertEquals(bulletTrees.length,1);
            assertEquals(bulletTrees[0].health,GameConstants.BULLET_TREE_MAX_HEALTH*GameConstants.PLANTED_UNIT_STARTING_HEALTH_FRACTION,EPSILON);
        });
        game.waitRounds(80);
        
        teamAexpected -= GameConstants.BULLET_TREE_COST;
        assertEquals(game.getWorld().getTeamInfo().getBulletSupply(Team.A),teamAexpected,EPSILON);
        
        game.round((id, rc) -> {    // Reaches flull health
            if (id != gardenerA) return;
            TreeInfo[] trees = rc.senseNearbyTrees();
            assertEquals(trees.length,2);
            TreeInfo[] bulletTrees = rc.senseNearbyTrees(-1, rc.getTeam());
            assertEquals(bulletTrees.length,1);
            assertEquals(bulletTrees[0].health,GameConstants.BULLET_TREE_MAX_HEALTH,EPSILON);
        });
        game.waitRounds(10);
        
        // Check income from trees
        for(int i=0; i<11; i++){
            teamAexpected += (GameConstants.BULLET_TREE_MAX_HEALTH-i)*GameConstants.BULLET_TREE_BULLET_PRODUCTION_RATE;
        }
        assertEquals(game.getWorld().getTeamInfo().getBulletSupply(Team.A),teamAexpected,EPSILON);
        
        game.round((id, rc) -> {    // Decays for eleven (wait ten plus this one) turns
            if (id != gardenerA) return;
            TreeInfo[] bulletTrees = rc.senseNearbyTrees(-1, rc.getTeam());
            assertEquals(bulletTrees.length,1);
            assertEquals(bulletTrees[0].health,GameConstants.BULLET_TREE_MAX_HEALTH-GameConstants.BULLET_TREE_DECAY_RATE*11,EPSILON);
            assertTrue(rc.canWater());
            rc.water(bulletTrees[0].ID);
            // Health has not increased from watering yet, wait until following turn
            assertEquals(bulletTrees[0].health,GameConstants.BULLET_TREE_MAX_HEALTH-GameConstants.BULLET_TREE_DECAY_RATE*11,EPSILON);
            assertFalse(rc.canWater());
        });
        game.round((id, rc) -> {    // Decays for eleven (wait ten plus this one) turns
            if (id != gardenerA) return;
            TreeInfo[] bulletTrees = rc.senseNearbyTrees(-1, rc.getTeam());
            assertEquals(bulletTrees.length,1);
            // Tree was watered last turn, so will now increase in health by 10.
            assertEquals(bulletTrees[0].health,GameConstants.BULLET_TREE_MAX_HEALTH-GameConstants.BULLET_TREE_DECAY_RATE*12+GameConstants.WATER_HEALTH_REGEN_RATE,EPSILON);
            assertTrue(rc.canWater());
            rc.water(bulletTrees[0].ID);
        });
        game.round((id, rc) -> {    // Decays for eleven (wait ten plus this one) turns
            if (id != gardenerA) return;
            TreeInfo[] bulletTrees = rc.senseNearbyTrees(-1, rc.getTeam());
            assertEquals(bulletTrees.length,1);
            // Tree was watered last turn, so will now increase in health by 10.
            assertEquals(bulletTrees[0].health,GameConstants.BULLET_TREE_MAX_HEALTH-GameConstants.BULLET_TREE_DECAY_RATE,EPSILON);
        });
        //assertEquals(game.getWorld().getTeamInfo().getBulletSupply(Team.A),0.0,EPSILON);
        int numRounds = game.getWorld().getCurrentRound();
        
        // Team B's supply was reset to zero at beginning, this will make sure income works as expected.
        for(int i=0; i<numRounds; i++) {
            teamBexpected += GameConstants.ARCHON_BULLET_INCOME-teamBexpected*GameConstants.BULLET_INCOME_UNIT_PENALTY;
        }
        assertEquals(game.getWorld().getTeamInfo().getBulletSupply(Team.B),teamBexpected,EPSILON);
        
        // Wait for tree to decay completely
        game.waitRounds(100);
        
        // Tree should be dead
        game.round((id, rc) -> {    // Decays for eleven (wait ten plus this one) turns
            if (id != gardenerA) return;
            TreeInfo[] bulletTrees = rc.senseNearbyTrees(-1, rc.getTeam());
            assertEquals(bulletTrees.length,0); // no more tree
            TreeInfo[] neutralTrees = rc.senseNearbyTrees(-1, Team.NEUTRAL);
            assertEquals(neutralTrees.length,1);
            
            // Atempt to water a neutral tree
            boolean exception = false;
            try{
                rc.water(neutralTrees[0].ID);
            } catch (GameActionException e) {
                exception = true;
            }
            assertTrue(exception);
        });
    }

    @Test // Normal robots blocked by trees and other robots, drones fly over but blocked by other drones
    public void obstructionTest() throws GameActionException {
        LiveMap map = new TestMapBuilder("test", new MapLocation(0,0), 10, 10, 1337, 100)
                .build();

        // This creates the actual game.
        TestGame game = new TestGame(map);

        final int archonA = game.spawn(3, 5, RobotType.ARCHON, Team.A);
        final int scoutA = game.spawn(7.5f, 5, RobotType.SCOUT, Team.A);
        final int scoutB = game.spawn(7.5f, 2, RobotType.SCOUT, Team.A);
        final int neutralTree = game.spawnTree(9f,5, 1, Team.NEUTRAL, 0, null);
        game.waitRounds(20);

        MapLocation originalArchonALoc = game.getWorld().getObjectInfo().getRobotByID(archonA).getLocation();
        MapLocation scoutBLoc = game.getWorld().getObjectInfo().getRobotByID(scoutB).getLocation();
        MapLocation neutralTreeLoc = game.getWorld().getObjectInfo().getTreeByID(neutralTree).getLocation();

        // Scout can move over trees, but not other robots
        game.round((id, rc) -> {
            if (id != scoutA) return;

            assertFalse(rc.canMove(originalArchonALoc));
            assertFalse(rc.canMove(scoutBLoc));
            assertTrue(rc.canMove(neutralTreeLoc)); // Scouts can go over trees
            rc.move(neutralTreeLoc);
        });

        // Scout can't go off the map
        game.round((id, rc) -> {
            if (id != scoutA) return;

            assertFalse(rc.canMove(Direction.getEast(),0.01f)); // Off the map
            assertTrue(rc.canMove(Direction.getNorth()));
            rc.move(Direction.getNorth());  // Move away from tree
        });

        // Move Archon closer to tree
        int numMoves = 0;
        MapLocation currentArchonALoc = null;
        do {
            game.round((id, rc) -> {
                if (id != archonA) return;

                assertTrue(rc.canMove(neutralTreeLoc));
                rc.move(neutralTreeLoc);    // Move towards the tree

            });
            numMoves++;
            currentArchonALoc = game.getWorld().getObjectInfo().getRobotByID(archonA).getLocation();
            assertEquals(currentArchonALoc.distanceTo(neutralTreeLoc), originalArchonALoc.distanceTo(neutralTreeLoc) - RobotType.ARCHON.strideRadius*numMoves, EPSILON);
        } while (currentArchonALoc.distanceTo(neutralTreeLoc) > RobotType.ARCHON.bodyRadius+1+RobotType.ARCHON.strideRadius);

        // Move Archon to be just out of tree
        game.round((id, rc) -> {
            if (id != archonA) return;
            assertTrue(rc.canMove(rc.getLocation().directionTo(neutralTreeLoc),rc.getLocation().distanceTo(neutralTreeLoc)-(RobotType.ARCHON.bodyRadius+1+0.0001f)));
            rc.move(rc.getLocation().directionTo(neutralTreeLoc),rc.getLocation().distanceTo(neutralTreeLoc)-(RobotType.ARCHON.bodyRadius+1+0.0001f));    // Move towards the tree
            assertEquals(rc.getLocation().distanceTo(neutralTreeLoc),RobotType.ARCHON.bodyRadius+1+0.0001f,EPSILON);
        });

        // Archon can't go over tree
        game.round((id, rc) -> {
            if (id != archonA) return;
            assertFalse(rc.canMove(rc.getLocation().directionTo(neutralTreeLoc),0.001f));
        });
    }

    @Test // Bullet collision works continuously and not at discrete intervals
    public void continuousBulletCollisionTest() throws GameActionException {
<<<<<<< HEAD
        LiveMap map = new TestMapBuilder("test", new MapLocation(0,0), 12, 10, 1337, 100)
=======

    }

    @Test // Buying victory points
    public void victoryPointTest() throws GameActionException {
        LiveMap map = new TestMapBuilder("test", new MapLocation(0,0), 10, 10, 1337, 100)
>>>>>>> cf7e58fd
                .build();

        // This creates the actual game.
        TestGame game = new TestGame(map);

<<<<<<< HEAD
        // Create some units
        final int soldierA = game.spawn(3, 5, RobotType.SOLDIER, Team.A);
        final int soldierB = game.spawn(9, 5, RobotType.SOLDIER, Team.B);
        final int soldierB2 = game.spawn(10f,6.8f,RobotType.SOLDIER, Team.B);
        game.waitRounds(20);    // Wait for bots to mature to full health

        MapLocation soldierBLocation = game.getBot(soldierB).getLocation();
        // topOfSoldierB is a location just near the top edge of soldierB.
        // if discrete bullet position checking is used, the bullet will clip though some of the tests.
        MapLocation topOfSoldierB = soldierBLocation.add(Direction.getNorth(),RobotType.SOLDIER.bodyRadius - 0.01f);

        final float testInterval = 0.01f;
        for(float i=0; i<1; i+=testInterval){
            // soldierA fires a shot at soldierB, and moves a small amount closer.
            // Move before firing so it doesn't step into it's own bullet
            game.round((id, rc) -> {
                if (id != soldierA) return;
                rc.move(rc.getLocation().directionTo(soldierBLocation),testInterval);
                rc.fireSingleShot(rc.getLocation().directionTo(topOfSoldierB));
            });
            game.waitRounds(5); // Bullet propagation

            // SoldierB should get hit every time (bullet never clips through)
            assertEquals(game.getBot(soldierB).getHealth(), RobotType.SOLDIER.maxHealth - RobotType.SOLDIER.attackPower, EPSILON);
            game.getBot(soldierB).repairRobot(10); // Repair back to full health so it doesn't die

            // SoldierB2 should never get hit
            assertEquals(game.getBot(soldierB).getHealth(), RobotType.SOLDIER.maxHealth, EPSILON);
        }

        // Now check cases where it shouldn't hit soldierB
        game.round((id, rc) -> {
            if (id != soldierA) return;
            rc.move(Direction.getNorth(),RobotType.SOLDIER.bodyRadius+0.01f);
            rc.fireSingleShot(Direction.getEast()); // Shoot a bullet parallel, slightly above soldierB
        });
        game.waitRounds(5); // Bullet propagation

        // Bullet goes over soldierB
        assertEquals(game.getBot(soldierB).getHealth(), RobotType.SOLDIER.maxHealth, EPSILON);
        // ...and hits soldier B2
        assertEquals(game.getBot(soldierB2).getHealth(), RobotType.SOLDIER.maxHealth - RobotType.SOLDIER.attackPower, EPSILON);

        // Test shooting off the map
        game.round((id, rc) -> {
            if (id == soldierA)
                rc.fireSingleShot(Direction.getEast()); // Shoot a bullet parallel, slightly above soldierB
            else if (id == soldierB2)
                rc.move(Direction.getNorth());  // Move out of way so soldierA can shoot off the map
        });

        game.waitRounds(5); // Bullet propagation off map
        assertEquals(game.getBot(soldierB).getHealth(), RobotType.SOLDIER.maxHealth, EPSILON);
        // Bullet should still be in game
        assertEquals(game.getWorld().getObjectInfo().bullets().size(),1);
        game.waitRounds(1);
        // Bullet should hit wall and die
        assertEquals(game.getWorld().getObjectInfo().bullets().size(),0);
    }

    // test goodies inside trees
=======
        final int archonA = game.spawn(8, 5, RobotType.GARDENER, Team.A);
        final int archonB = game.spawn(2, 5, RobotType.GARDENER, Team.B);

        game.round((id, rc) -> {
            if (id != archonA) return;
            rc.donate(100);
            assertEquals(rc.getTeamBullets(),GameConstants.BULLETS_INITIAL_AMOUNT-100,EPSILON);
            assertEquals(rc.getTeamVictoryPoints(),100/10);
            rc.donate(9);
            rc.donate(9);
            assertEquals(rc.getTeamBullets(),GameConstants.BULLETS_INITIAL_AMOUNT-118,EPSILON);
            assertEquals(rc.getTeamVictoryPoints(),100/10);

            // Try to donate negative bullets, should fail.
            boolean exception = false;
            try {
                rc.donate(-1);
            } catch (GameActionException e) {
                exception = true;
            }
            assertTrue(exception);

            // Try to donate more than you have, should fail.
            exception = false;
            try {
                rc.donate(rc.getTeamBullets()+0.1f);
            } catch (GameActionException e) {
                exception = true;
            }
            assertTrue(exception);
        });
    }
    
    @Test // Test goodies inside trees
    public void testTreeGoodies() throws GameActionException {
        LiveMap map = new TestMapBuilder("test", new MapLocation(0,0), 10, 10, 1337, 100)
                .build();

        // This creates the actual game.
        TestGame game = new TestGame(map);

        final int lumberjackA = game.spawn(5,5,RobotType.LUMBERJACK,Team.A);
        final int neutralTree1 = game.spawnTree(8,5,1,Team.NEUTRAL,123,null);
        final int neutralTree2 = game.spawnTree(2,5,1,Team.NEUTRAL, 0, RobotType.SOLDIER);
        final int neutralTree3 = game.spawnTree(5,8,1,Team.NEUTRAL,123,RobotType.SOLDIER);
        game.waitRounds(20);    // Allow robots to mature

        game.round((id, rc) -> {
            TreeInfo[] nearbyTrees = rc.senseNearbyTrees(-1,Team.NEUTRAL);
            assertEquals(nearbyTrees.length,3);
            int treesWithBullets=0;
            int treesWithBots=0;
            for(TreeInfo tree : nearbyTrees) {
                if(tree.containedBullets > 0)
                    treesWithBullets++;
                if(tree.containedRobot != null)
                    treesWithBots++;
            }
            assertEquals(treesWithBots,2);
            assertEquals(treesWithBullets,2);
            rc.chop(neutralTree1);
        });
        // While tree is not dead, continue hitting it
        while(game.getTree(neutralTree1).getHealth() > GameConstants.LUMBERJACK_CHOP_DAMAGE_MULTIPLIER*RobotType.LUMBERJACK.attackPower) {
            game.round((id, rc) -> {
                rc.chop(neutralTree1);
            });
        }
        // Bullets before final blow
        assertEquals(game.getWorld().getTeamInfo().getBulletSupply(Team.A),GameConstants.BULLETS_INITIAL_AMOUNT,EPSILON);
        // Kill the tree
        game.round((id, rc) -> {
            rc.chop(neutralTree1);
        });
        // Bullets rewarded after it dies
        assertEquals(game.getWorld().getTeamInfo().getBulletSupply(Team.A),GameConstants.BULLETS_INITIAL_AMOUNT+123,EPSILON);

        // While tree2 is not dead, continue hitting it
        while(game.getTree(neutralTree2).getHealth() > GameConstants.LUMBERJACK_CHOP_DAMAGE_MULTIPLIER*RobotType.LUMBERJACK.attackPower) {
            game.round((id, rc) -> {
                rc.chop(neutralTree2);
            });
        }
        // Only one active robot before killing the robot-containing tree
        assertEquals(game.getWorld().getObjectInfo().getRobotCount(Team.A),1);
        assertEquals(game.getWorld().getObjectInfo().getRobotCount(Team.B),0);
        assertEquals(game.getWorld().getObjectInfo().getRobotCount(Team.NEUTRAL),0);
        // Kill the tree
        game.round((id, rc) -> {
            if(id != lumberjackA) return;

            rc.chop(neutralTree2);

            // New robot should exist immediately
            RobotInfo[] nearbyRobots = rc.senseNearbyRobots();
            assertEquals(nearbyRobots.length,1);
            // Can't move into its location
            assertFalse(rc.canMove(nearbyRobots[0].getLocation()));
        });
        // Two robots should exist after it dies
        assertEquals(game.getWorld().getObjectInfo().getRobotCount(Team.A),2);
        assertEquals(game.getWorld().getObjectInfo().getRobotCount(Team.B),0);
        assertEquals(game.getWorld().getObjectInfo().getRobotCount(Team.NEUTRAL),0);

        // Make sure the new robot runs player code
        game.round((id, rc) -> {
            if(id != lumberjackA) {
                assertTrue(rc.getType().equals(RobotType.SOLDIER));
                TreeInfo trees[] = rc.senseNearbyTrees(-1,Team.NEUTRAL);
                assertEquals(trees.length,1);
                rc.fireSingleShot(rc.getLocation().directionTo(trees[0].getLocation()));
            }
        });

        // Last tree should get hit and lose health
        game.waitRounds(2);

        // Soldier should have damaged last tree
        assertEquals(game.getTree(neutralTree3).getHealth(),GameConstants.NEUTRAL_TREE_HEALTH_RATE-RobotType.SOLDIER.attackPower,EPSILON);

        // While tree3 is not dead, continue shooting it
        while(game.getTree(neutralTree3).getHealth() > RobotType.SOLDIER.attackPower) {
            game.round((id, rc) -> {
                if(id != lumberjackA) {
                    TreeInfo trees[] = rc.senseNearbyTrees(-1,Team.NEUTRAL);
                    assertEquals(trees.length,1);
                    rc.fireSingleShot(rc.getLocation().directionTo(trees[0].getLocation()));
                }
            });
        }
        // Tree alive before bullets propagate
        assertEquals(game.getWorld().getObjectInfo().getTreeCount(Team.NEUTRAL),1);
        float initialBullets = game.getWorld().getTeamInfo().getBulletSupply(Team.A);

        game.waitRounds(3); // Bullets propagate

        // Tree should be gone
        assertEquals(game.getWorld().getObjectInfo().getTreeCount(Team.NEUTRAL),0);

        // No additional robots added
        assertEquals(game.getWorld().getObjectInfo().getRobotCount(Team.A),2);
        assertEquals(game.getWorld().getObjectInfo().getRobotCount(Team.B),0);
        assertEquals(game.getWorld().getObjectInfo().getRobotCount(Team.NEUTRAL),0);

        // No additional bullets
        assertEquals(initialBullets,game.getWorld().getTeamInfo().getBulletSupply(Team.A),EPSILON);
    }
>>>>>>> cf7e58fd
}<|MERGE_RESOLUTION|>--- conflicted
+++ resolved
@@ -525,22 +525,12 @@
 
     @Test // Bullet collision works continuously and not at discrete intervals
     public void continuousBulletCollisionTest() throws GameActionException {
-<<<<<<< HEAD
         LiveMap map = new TestMapBuilder("test", new MapLocation(0,0), 12, 10, 1337, 100)
-=======
-
-    }
-
-    @Test // Buying victory points
-    public void victoryPointTest() throws GameActionException {
-        LiveMap map = new TestMapBuilder("test", new MapLocation(0,0), 10, 10, 1337, 100)
->>>>>>> cf7e58fd
                 .build();
 
         // This creates the actual game.
         TestGame game = new TestGame(map);
 
-<<<<<<< HEAD
         // Create some units
         final int soldierA = game.spawn(3, 5, RobotType.SOLDIER, Team.A);
         final int soldierB = game.spawn(9, 5, RobotType.SOLDIER, Team.B);
@@ -601,8 +591,13 @@
         assertEquals(game.getWorld().getObjectInfo().bullets().size(),0);
     }
 
-    // test goodies inside trees
-=======
+    @Test // Buying victory points
+    public void victoryPointTest() throws GameActionException {
+        LiveMap map = new TestMapBuilder("test", new MapLocation(0,0), 10, 10, 1337, 100)
+                .build();
+
+        // This creates the actual game.
+        TestGame game = new TestGame(map);
         final int archonA = game.spawn(8, 5, RobotType.GARDENER, Team.A);
         final int archonB = game.spawn(2, 5, RobotType.GARDENER, Team.B);
 
@@ -635,7 +630,7 @@
             assertTrue(exception);
         });
     }
-    
+
     @Test // Test goodies inside trees
     public void testTreeGoodies() throws GameActionException {
         LiveMap map = new TestMapBuilder("test", new MapLocation(0,0), 10, 10, 1337, 100)
@@ -750,5 +745,4 @@
         // No additional bullets
         assertEquals(initialBullets,game.getWorld().getTeamInfo().getBulletSupply(Team.A),EPSILON);
     }
->>>>>>> cf7e58fd
 }