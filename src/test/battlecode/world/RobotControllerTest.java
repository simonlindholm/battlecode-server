package battlecode.world;

import battlecode.common.*;

import org.junit.Test;

<<<<<<< HEAD
import static org.junit.Assert.*;
=======
import java.util.ArrayList;

import static org.hamcrest.MatcherAssert.assertThat;
import static org.hamcrest.Matchers.contains;
import static org.junit.Assert.assertEquals;
import static org.junit.Assert.assertTrue;
import static org.junit.Assert.assertFalse;
>>>>>>> 276d7b30

/**
 * Unit tests for RobotController. These are where the gameplay tests are.
 *
 * Using TestGame and TestMapGenerator as helpers.
 */
public class RobotControllerTest {
    public final double EPSILON = 1.0e-9;

    /**
     * Tests the most basic methods of RobotController. This test has extra
     * comments to serve as an example of how to use TestMapGenerator and
     * TestGame.
     *
     * @throws GameActionException shouldn't happen
     */
    @Test
    public void testBasic() throws GameActionException {
        // Prepares a map with the following properties:
        // width = 10, height = 10, num rounds = 100
        // random seed = 1337
        // parts(1, 0) = parts(0, 1) = 10
        // The map doesn't have to meet specs.
        TestMapGenerator mapGen = new TestMapGenerator(10, 10, 100)
                .withSeed(1337)
                .withParts(1, 0, 30)
                .withParts(0, 1, 30)
                .withRubble(2, 2, 200);

        // This creates the actual GameMap.
        GameMap map = mapGen.getMap("test");

        // This creates the actual game.
        TestGame game = new TestGame(map);

        // Let's spawn a soldier for each team. The integers represent IDs.
        int oX = game.getOriginX();
        int oY = game.getOriginY();
        final int soldierA = game.spawn(oX, oY, RobotType.SOLDIER, Team.A);
        final int soldierB = game.spawn(oX + 1, oY + 1, RobotType.SOLDIER, Team
                .B);
        InternalRobot soldierABot = game.getBot(soldierA);
        InternalRobot soldierBBot = game.getBot(soldierB);

        assertEquals(soldierABot.getLocation(), new MapLocation(oX, oY));

        // The following specifies the code to be executed in the next round.
        // Bytecodes are not counted, and yields are automatic at the end.
        game.round((id, rc) -> {
            if (id == soldierA) {
                rc.move(Direction.EAST);
            } else if (id == soldierB) {
                // do nothing
            }
        });

        // Let's assert that things happened properly.
        assertEquals(soldierABot.getLocation(), new MapLocation(oX + 1, oY));
        assertEquals(game.getWorld().resources(Team.A), 30 + GameConstants
                .PARTS_INITIAL_AMOUNT, EPSILON);

        // Lets 10 rounds go by.
        game.waitRounds(10);

        // Let's make sure that robots can attack each other.
        game.round((id, rc) -> {
            if (id == soldierA) {
                rc.attackLocation(new MapLocation(oX + 1, oY + 1));
            }
        });

        // Makes sure that the attack did damage.
        assertEquals(soldierBBot.getHealthLevel(), 46, EPSILON);
    }

    /**
     * This test verifies rubble behavior.
     * <p>
     * 1) Clearing rubble doesn't go below 0, and follows the right formula
     * 2) You can't move onto tiles with >= 100 rubble
     * 3) Dying produces rubble equal to your max health.
     *
     * @throws GameActionException shouldn't happen
     */
    @Test
    public void testRubbleBasic() throws GameActionException {
        TestMapGenerator mapGen = new TestMapGenerator(10, 10, 100)
                .withRubble(0, 1, 2)
                .withRubble(1, 0, 100)
                .withRubble(1, 1, 99);
        GameMap map = mapGen.getMap("test");
        TestGame game = new TestGame(map);
        int oX = game.getOriginX();
        int oY = game.getOriginY();
        final int soldierA = game.spawn(oX, oY, RobotType.SOLDIER, Team.A);
        final int soldierB = game.spawn(oX+3, oY+2, RobotType.SOLDIER, Team.B);
        final int stdZombie = game.spawn(oX+3, oY+3, RobotType.STANDARDZOMBIE, Team.ZOMBIE);
        InternalRobot soldierABot = game.getBot(soldierA);
        InternalRobot soldierBBot = game.getBot(soldierB);
        InternalRobot stdZombieBot = game.getBot(stdZombie);

        game.round((id, rc) -> {
            if (id == soldierA) {
                assertFalse(rc.canMove(Direction.EAST));
                rc.clearRubble(Direction.EAST);
            }
        });

        game.waitRounds(10);

        game.round((id, rc) -> {
            if (id == soldierA) {
                assertTrue(rc.canMove(Direction.SOUTH));
                rc.clearRubble(Direction.SOUTH);
            }
        });

        game.waitRounds(10);

        game.round((id, rc) -> {
            if (id == soldierA) {
                assertTrue(rc.canMove(Direction.SOUTH_EAST));
                rc.clearRubble(Direction.SOUTH_EAST);
            } else if (id == stdZombie) { // Attack soldierB to infect it
                rc.attackLocation(new MapLocation(oX+3,oY+2));
            }
        });

        game.waitRounds(5);

        // Die to make sure that the robot produces rubble.
        // The damage taken is to make sure the rubble is based on max
        // health, not previous health.
        soldierABot.takeDamage(47);
        soldierBBot.takeDamage(45);
        stdZombieBot.takeDamage(58);
        game.round((id, rc) -> {
            if (id == soldierA) { // All robots kill themselves
                rc.attackLocation(new MapLocation(oX, oY));
            } else if (id == soldierB) {
                rc.attackLocation(new MapLocation(oX + 3, oY + 2));
            } else if (id == stdZombie) {
                rc.attackLocation(new MapLocation(oX + 3, oY + 3));
            }
        });

        // Make sure the rubble amounts are correct.
        assertEquals(game.getWorld().getRubble(new MapLocation(oX, oY)),
                RobotType.SOLDIER.maxHealth, EPSILON);
        assertEquals(game.getWorld().getRubble(new MapLocation(oX, oY + 1)),
                0, EPSILON);
        assertEquals(game.getWorld().getRubble(new MapLocation(oX + 1, oY)),
                100 * (1 - GameConstants.RUBBLE_CLEAR_PERCENTAGE) -
                        GameConstants
                                .RUBBLE_CLEAR_FLAT_AMOUNT, EPSILON);
        assertEquals(game.getWorld().getRubble(new MapLocation(oX + 1, oY + 1)),
                99 * (1 - GameConstants.RUBBLE_CLEAR_PERCENTAGE) - GameConstants
                        .RUBBLE_CLEAR_FLAT_AMOUNT, EPSILON);
        assertEquals(game.getWorld().getRubble(new MapLocation(oX + 3, oY + 2)),
                0, EPSILON); // soldierB turns into zombie and doesn't leave rubble
        assertEquals(game.getWorld().getRubble(new MapLocation(oX + 3, oY + 3)),
                60, EPSILON); // dead zombie leaves rubble
        assertEquals(game.getWorld().getRobot(new MapLocation(oX+3, oY+2)).getType(),
                RobotType.STANDARDZOMBIE); // soldierB actually did turn into a zombie
    }

    /**
     * Verifies that moving onto tiles with rubble doubles your core and move
     * delay changes.
     */
    @Test
    public void testRubbleSlow() throws GameActionException {
        TestMapGenerator mapGen = new TestMapGenerator(10, 10, 100)
                .withRubble(0, 1, 49)
                .withRubble(0, 2, 51);
        GameMap map = mapGen.getMap("test");
        TestGame game = new TestGame(map);
        int oX = game.getOriginX();
        int oY = game.getOriginY();
        final int soldierA = game.spawn(oX, oY, RobotType.SOLDIER, Team.A);
        InternalRobot soldierABot = game.getBot(soldierA);

        game.round((id, rc) -> {
            if (id == soldierA) {
                rc.move(Direction.SOUTH);
            }
        });

        assertEquals(soldierABot.getCoreDelay(), RobotType.SOLDIER
                .movementDelay, EPSILON);
        assertEquals(soldierABot.getWeaponDelay(), RobotType.SOLDIER
                .cooldownDelay, EPSILON);

        game.waitRounds(10);

        game.round((id, rc) -> {
            if (id == soldierA) {
                rc.move(Direction.SOUTH);
            }
        });

        assertEquals(soldierABot.getCoreDelay(), RobotType.SOLDIER
                .movementDelay * 2, EPSILON);
        assertEquals(soldierABot.getWeaponDelay(), RobotType.SOLDIER
                .cooldownDelay * 2, EPSILON);
    }


    /**
     * Test that zombies can see everything.
     */
    @Test
    public void testZombieSightRange() throws GameActionException {
        TestMapGenerator mapGen = new TestMapGenerator(100, 100, 100);
        GameMap map = mapGen.getMap("test");
        TestGame game = new TestGame(map);
        int oX = game.getOriginX();
        int oY = game.getOriginY();
        final int zombie = game.spawn(oX, oY, RobotType.FASTZOMBIE, Team
                .ZOMBIE);
        final int soldier = game.spawn(oX + 99, oY + 99, RobotType.SOLDIER,
                Team.B);

        game.round((id, rc) -> {
            if (id == zombie) {
                RobotInfo[] nearby = rc.senseNearbyRobots();
                assertEquals(nearby.length, 1);
            } else if (id == soldier) {
                RobotInfo[] nearby = rc.senseNearbyRobots();
                assertEquals(nearby.length, 0);
            }
        });
    }

    /**
     * Test Map Memory scenarios.
     * <p>
     * 0) You should not be able to sense values of parts and rubble out of
     * range.
     * 1) You should be able to sense values of parts and rubble in range.
     * 2) After moving out of range, your sensed value should reflect the
     * latest change.
     * 3) Sanity check that zombies work due to their infinite sight range.
     *
     * Note: this test hard-codes the soldier sight range of 24.
     */
    @Test
    public void testSenses() throws GameActionException {
        final double rubbleVal = 100;
        final double partsVal = 30;
        TestMapGenerator mapGen = new TestMapGenerator(100, 100, 100)
                .withRubble(0, 5, rubbleVal)
                .withParts(5, 0, partsVal);
        GameMap map = mapGen.getMap("test");
        TestGame game = new TestGame(map);
        int oX = game.getOriginX();
        int oY = game.getOriginY();
        final int zombie = game.spawn(oX + 99, oY + 99, RobotType.FASTZOMBIE,
                Team.ZOMBIE);
        final int soldier = game.spawn(oX, oY, RobotType.SOLDIER, Team.B);
        // robots to clear rubble and take parts
        final int soldier2 = game.spawn(oX, oY + 6, RobotType.SOLDIER, Team.A);
        final int soldier3 = game.spawn(oX + 6, oY, RobotType.SOLDIER, Team.A);
        MapLocation loc1 = new MapLocation(oX, oY + 5);
        MapLocation loc2 = new MapLocation(oX + 5, oY);

        // Zombie can see everything. Soldier can only see values in range.
        game.round((id, rc) -> {
            if (id == zombie) {
                assertEquals(rc.senseRubble(loc1), rubbleVal, EPSILON);
                assertEquals(rc.senseParts(loc2), partsVal, EPSILON);
            } else if (id == soldier) {
                assertEquals(rc.senseRubble(loc1), -1, EPSILON);
                assertEquals(rc.senseParts(loc2), -1, EPSILON);
            }
        });

        // Soldier moving closer results in proper value being sensed.
        game.round((id, rc) -> {
            if (id == soldier) {
                rc.move(Direction.SOUTH_EAST);
            }
        });
        game.round((id, rc) -> {
            if (id == soldier) {
                assertEquals(rc.senseRubble(loc1), rubbleVal, EPSILON);
                assertEquals(rc.senseParts(loc2), partsVal, EPSILON);
            }
        });

        // Soldier moves away, should go back to -1
        game.waitRounds(10);
        game.round((id, rc) -> {
            if (id == soldier) {
                rc.move(Direction.NORTH_WEST);
            }
        });
        game.round((id, rc) -> {
            if (id == soldier) {
                assertFalse(rc.canSenseLocation(loc1));
                assertFalse(rc.canSenseLocation(loc2));
                assertEquals(rc.senseRubble(loc1), -1, EPSILON);
                assertEquals(rc.senseParts(loc2), -1, EPSILON);
            }
        });

        // If parts or rubble values change while you're out of range, you
        // shouldn't be able to sense the changes.
        game.round((id, rc) -> {
            if (id == soldier2) {
                rc.clearRubble(Direction.NORTH);
            } else if (id == soldier3) {
                rc.move(Direction.WEST); // get parts
            }
        });
        game.round((id, rc) -> {
            if (id == soldier) {
                assertFalse(rc.canSenseLocation(loc1));
                assertFalse(rc.canSenseLocation(loc2));
                assertEquals(rc.senseRubble(loc1), -1, EPSILON);
                assertEquals(rc.senseParts(loc2), -1, EPSILON);
            }
        });

        // If you move back into the location, then you should be able to
        // sense the new values.
        game.waitRounds(10);
        game.round((id, rc) -> {
            if (id == soldier) {
                rc.move(Direction.SOUTH_EAST);
            }
        });
        final double rubbleVal2 = rubbleVal * (1 - GameConstants
                .RUBBLE_CLEAR_PERCENTAGE) -
                GameConstants.RUBBLE_CLEAR_FLAT_AMOUNT;
        game.round((id, rc) -> {
            if (id == soldier) {
                assertEquals(rc.senseRubble(loc1), rubbleVal2, EPSILON);
                assertEquals(rc.senseParts(loc2), 0, EPSILON);
            }
        });

        // If the rubble value changes while you're able to sense it, you
        // should be able to sense the new value. (Former bug)
        game.round((id, rc) -> {
            if (id == soldier2) {
                rc.clearRubble(Direction.NORTH);
            }
        });
        final double rubbleVal3 = rubbleVal2 * (1 - GameConstants
                .RUBBLE_CLEAR_PERCENTAGE) -
                GameConstants.RUBBLE_CLEAR_FLAT_AMOUNT;
        game.round((id, rc) -> {
            if (id == soldier) {
                assertEquals(rc.senseRubble(loc1), rubbleVal3, EPSILON);
            }
        });

        // If you move away, you should lose the ability to sense.
        // Zombies can always sense every location; make sure their senses
        // update correctly.
        game.round((id, rc) -> {
            if (id == soldier) {
                rc.move(Direction.NORTH_WEST);
            } else if (id == zombie) {
                rc.move(Direction.NORTH_WEST);
            }
        });
        game.round((id, rc) -> {
            if (id == zombie) {
                assertEquals(rc.senseRubble(loc1), rubbleVal3, EPSILON);
            }
            else if (id == soldier) {
                assertEquals(rc.senseRubble(loc1), -1, EPSILON);
            }
        });
    }

    /**
     * Ensure that actions take place immediately.
     */
    @Test
    public void testImmediateActions() throws GameActionException {
        TestMapGenerator mapGen = new TestMapGenerator(3, 1, 20);
        GameMap map = mapGen.getMap("test");
        TestGame game = new TestGame(map);
        int oX = game.getOriginX();
        int oY = game.getOriginY();

        final int a = game.spawn(oX, oY, RobotType.SOLDIER, Team.A);
        final int b = game.spawn(oX + 2, oY, RobotType.SOLDIER, Team.B);

        game.round((id, rc) -> {
            if (id != a) return;

            final MapLocation start = rc.getLocation();
            assertEquals(start, new MapLocation(oX, oY));

            rc.move(Direction.EAST);

            final MapLocation newLocation = rc.getLocation();
            assertEquals(newLocation, new MapLocation(oX + 1, oY));
        });

        // Let delays go away
        game.waitRounds(10);

        game.round((id, rc) -> {
            if (id != a) return;

            MapLocation bLoc = new MapLocation(oX + 2, oY);

            RobotInfo bInfo = rc.senseRobotAtLocation(bLoc);

            assertEquals(RobotType.SOLDIER.maxHealth, bInfo.health, .00001);

            rc.attackLocation(new MapLocation(oX + 2, oY));

            RobotInfo bInfoNew = rc.senseRobotAtLocation(bLoc);

            assertEquals(RobotType.SOLDIER.maxHealth - RobotType.SOLDIER
                            .attackPower,
                    bInfoNew.health,
                    .00001);
        });
    }

    /**
     * Tests the archon repair() method.
     */
    @Test
    public void testRepair() throws GameActionException {
        TestMapGenerator mapGen = new TestMapGenerator(10, 10, 100);

        GameMap map = mapGen.getMap("test");

        TestGame game = new TestGame(map);

        int oX = game.getOriginX();
        int oY = game.getOriginY();
        final int archon = game.spawn(oX, oY, RobotType.ARCHON, Team.A);
        final int soldier = game.spawn(oX + 2, oY, RobotType.SOLDIER, Team.A);
        InternalRobot soldierBot = game.getBot(soldier);

        soldierBot.takeDamage(15);

        game.round((id, rc) -> {
            if (id == archon) {
                rc.repair(new MapLocation(oX + 2, oY));
            }
        });

        assertEquals(soldierBot.getHealthLevel(), RobotType.SOLDIER.maxHealth
                - 15 + GameConstants.ARCHON_REPAIR_AMOUNT, EPSILON);
    }

    /**
     * Makes sure that parts costs are properly subtracted when building a unit.
     */
    @Test
    public void testPartsCost() throws GameActionException {
        TestMapGenerator mapGen = new TestMapGenerator(10, 10, 100);

        GameMap map = mapGen.getMap("test");

        TestGame game = new TestGame(map);

        int oX = game.getOriginX();
        int oY = game.getOriginY();
        final int archon = game.spawn(oX, oY, RobotType.ARCHON, Team.A);

        assertEquals(game.getWorld().resources(Team.A), GameConstants
                .PARTS_INITIAL_AMOUNT, EPSILON);

        game.round((id, rc) -> {
            if (id == archon) {
                rc.build(Direction.SOUTH_EAST, RobotType.SOLDIER);
            }
        });

        assertEquals(game.getWorld().resources(Team.A), GameConstants
                .PARTS_INITIAL_AMOUNT - RobotType.SOLDIER.partCost +
                GameConstants.ARCHON_PART_INCOME, EPSILON);
    }

    /**
     * Destroying a zombie den should reward parts to the attacker's team.
     */
    @Test
    public void testDenPartsReward() throws GameActionException {
        TestMapGenerator mapGen = new TestMapGenerator(10, 10, 100);

        GameMap map = mapGen.getMap("test");

        TestGame game = new TestGame(map);

        int oX = game.getOriginX();
        int oY = game.getOriginY();
        final int soldierA = game.spawn(oX, oY + 1, RobotType.SOLDIER, Team.A);
        final int soldierB = game.spawn(oX + 1, oY, RobotType.SOLDIER, Team.B);
        final int den = game.spawn(oX, oY, RobotType.ZOMBIEDEN, Team.ZOMBIE);
        InternalRobot denBot = game.getBot(den);

        assertEquals(game.getWorld().resources(Team.A), GameConstants
                .PARTS_INITIAL_AMOUNT, EPSILON);

        // The den should have enough health to survive 2 attacks.
        denBot.takeDamage(RobotType.ZOMBIEDEN.maxHealth - RobotType.SOLDIER
                .attackPower - 1);

        // Soldier A goes first
        game.round((id, rc) -> {
            if (id == soldierA) {
                rc.attackLocation(new MapLocation(oX, oY));
            } else if (id == soldierB) {
                rc.attackLocation(new MapLocation(oX, oY));
            }
        });

        assertEquals(game.getWorld().resources(Team.A), GameConstants
                .PARTS_INITIAL_AMOUNT, EPSILON);
        assertEquals(game.getWorld().resources(Team.B), GameConstants
                .PARTS_INITIAL_AMOUNT + GameConstants.DEN_PART_REWARD, EPSILON);
    }

    /**
     * Using more bytecode should incur delay penalties
     */
    @Test
    public void testDelayPenalty() throws GameActionException {
        TestMapGenerator mapGen = new TestMapGenerator(10, 10, 12);

        GameMap map = mapGen.getMap("test");

        TestGame game = new TestGame(map);

        int oX = game.getOriginX();
        int oY = game.getOriginY();
        final int soldierA = game.spawn(oX, oY, RobotType.SOLDIER, Team.A);
        final int soldierB = game.spawn(oX + 1, oY + 1, RobotType.SOLDIER, Team
                .B);
        InternalRobot soldierABot = game.getBot(soldierA);
        InternalRobot soldierBBot = game.getBot(soldierB);

        soldierABot.setBytecodesUsed(0); // Start out using no bytecode
        soldierBBot.setBytecodesUsed(0);

        //Soldier A moves, soldier B attacks
        game.round((id, rc) -> {
            if (id == soldierA) {
                rc.move(Direction.EAST);
            } else if (id == soldierB) {
                rc.attackLocation(new MapLocation(oX+2,oY+2));
            }
        });

        // Core delay = movement delay, weapon delay = attack delay
        assertEquals(soldierABot.getCoreDelay(),RobotType.SOLDIER.movementDelay,EPSILON);
        assertEquals(soldierBBot.getWeaponDelay(),RobotType.SOLDIER.attackDelay,EPSILON);

        game.waitRounds(1);
        // After one round with zero bytecode, should decrement by one
        assertEquals(soldierABot.getCoreDelay(),RobotType.SOLDIER.movementDelay-1,EPSILON);
        assertEquals(soldierBBot.getWeaponDelay(),RobotType.SOLDIER.attackDelay-1,EPSILON);

        game.waitRounds(3);
        // Should have gone back to zero
        assertEquals(soldierABot.getCoreDelay(),0,EPSILON);
        assertEquals(soldierBBot.getWeaponDelay(),0,EPSILON);

        // Now use intermediate amount of bytecode
        soldierABot.setBytecodesUsed(RobotType.SOLDIER.bytecodeLimit-4000);
        soldierBBot.setBytecodesUsed(RobotType.SOLDIER.bytecodeLimit-4000);

        //Soldier A moves, soldier B attacks
        game.round((id, rc) -> {
            if (id == soldierA) {
                rc.move(Direction.WEST);
            } else if (id == soldierB) {
                rc.attackLocation(new MapLocation(oX+2,oY+2));
            }
        });

        // Core delay = movement delay, weapon delay = attack delay
        assertEquals(soldierABot.getCoreDelay(),RobotType.SOLDIER.movementDelay,EPSILON);
        assertEquals(soldierBBot.getWeaponDelay(),RobotType.SOLDIER.attackDelay,EPSILON);

        game.waitRounds(1);
        // After one round with zero bytecode, should decrement by new value
        double decrement = 1.0 - (0.3 * Math.pow(0.5,1.5)); // Approx 0.894
        assertEquals(soldierABot.getCoreDelay(),RobotType.SOLDIER.movementDelay-decrement,EPSILON);
        assertEquals(soldierBBot.getWeaponDelay(),RobotType.SOLDIER.attackDelay-decrement,EPSILON);

        game.waitRounds(3);

        // Now use max amount of bytecode
        soldierABot.setBytecodesUsed(RobotType.SOLDIER.bytecodeLimit);
        soldierBBot.setBytecodesUsed(RobotType.SOLDIER.bytecodeLimit);

        //Soldier A moves, soldier B attacks
        game.round((id, rc) -> {
            if (id == soldierA) {
                rc.move(Direction.EAST);
            } else if (id == soldierB) {
                rc.attackLocation(new MapLocation(oX+2,oY+2));
            }
        });

        game.waitRounds(1);
        decrement = 0.7; // Should now only decrease by 0.7 in one turn
        assertEquals(soldierABot.getCoreDelay(),RobotType.SOLDIER.movementDelay-decrement,EPSILON);
        assertEquals(soldierBBot.getWeaponDelay(),RobotType.SOLDIER.attackDelay-decrement,EPSILON);
    }

    /**
     * Test outbreak mechanics.
     */
    @Test
    public void testZombieOutbreak() throws GameActionException {
        TestMapGenerator mapGen = new TestMapGenerator(10, 10, 1000);

        GameMap map = mapGen.getMap("test");

        TestGame game = new TestGame(map);

        int oX = game.getOriginX();
        int oY = game.getOriginY();
        final int archon = game.spawn(oX, oY + 1, RobotType.ARCHON, Team.A);
        InternalRobot archonBot = game.getBot(archon);
        final int zombie1 = game.spawn(oX, oY, RobotType.STANDARDZOMBIE, Team
                .ZOMBIE);

        // round 0
        game.round((id, rc) -> {
            if (id == zombie1) {
                assertEquals(rc.getHealth(), RobotType.STANDARDZOMBIE
                        .maxHealth, EPSILON);
                rc.attackLocation(new MapLocation(oX, oY + 1));
            }
        });

        assertEquals(archonBot.getHealthLevel(), RobotType.ARCHON.maxHealth -
                RobotType.STANDARDZOMBIE.attackPower, EPSILON);

        game.waitRounds(600);

        // round 601 (multiplier 1.2)
        final int zombie2 = game.spawn(oX + 1, oY, RobotType.RANGEDZOMBIE,
                Team.ZOMBIE);

        game.round((id, rc) -> {
            if (id == zombie2) {
                assertEquals(rc.getHealth(), RobotType.RANGEDZOMBIE
                        .maxHealth * 1.2, EPSILON);
                rc.attackLocation(new MapLocation(oX, oY + 1));
            }
        });

        assertEquals(archonBot.getHealthLevel(), RobotType.ARCHON.maxHealth -
                RobotType.STANDARDZOMBIE.attackPower - RobotType.RANGEDZOMBIE
                .attackPower * 1.2, EPSILON);

        // make sure that a zombie dying leaves the right amount of rubble
        InternalRobot zombie2Bot = game.getBot(zombie2);
        zombie2Bot.takeDamage(zombie2Bot.getHealthLevel());

        assertEquals(game.getWorld().getRubble(new MapLocation(oX + 1, oY)),
                RobotType.RANGEDZOMBIE.maxHealth * 1.2, EPSILON);
    }

    /**
     * Test getting the zombie spawn schedule, and makes sure that modifying
     * this schedule doesn't change the schedule for the actual game.
     */
    @Test
    public void testGetZombieSpawnSchedule() throws GameActionException {
        TestMapGenerator mapGen = new TestMapGenerator(10, 10, 1000)
                .withZombieSpawn(100, RobotType.FASTZOMBIE, 30)
                .withZombieSpawn(500, RobotType.RANGEDZOMBIE, 50)
                .withZombieSpawn(500, RobotType.BIGZOMBIE, 4)
                .withZombieSpawn(1000, RobotType.STANDARDZOMBIE, 10);

        GameMap map = mapGen.getMap("test");

        TestGame game = new TestGame(map);

        int oX = game.getOriginX();
        int oY = game.getOriginY();
        final int archon = game.spawn(oX, oY + 1, RobotType.ARCHON, Team.A);

        game.round((id, rc) -> {
            if (id == archon) {
                ZombieSpawnSchedule zombieSpawnSchedule = rc
                        .getZombieSpawnSchedule();
                assertThat(zombieSpawnSchedule.getRounds(), contains(100,
                        500, 1000));
                ArrayList<ZombieCount> count100 = zombieSpawnSchedule
                        .getScheduleForRound(100);
                assertThat(count100, contains(new ZombieCount(RobotType
                        .FASTZOMBIE, 30)));
                ArrayList<ZombieCount> count500 = zombieSpawnSchedule
                        .getScheduleForRound(500);
                assertThat(count500, contains(new ZombieCount(RobotType
                        .RANGEDZOMBIE, 50), new ZombieCount(RobotType
                        .BIGZOMBIE, 4)));
                ArrayList<ZombieCount> count1000 = zombieSpawnSchedule
                        .getScheduleForRound(1000);
                assertThat(count1000, contains(new ZombieCount(RobotType
                        .STANDARDZOMBIE, 10)));

                // now try to modify zombieSpawnSchedule
                zombieSpawnSchedule.add(1500, RobotType.STANDARDZOMBIE, 8);
            }
        });

        // Make sure things didn't change.
        ZombieSpawnSchedule zombieSpawnSchedule = game.getWorld()
                .getGameMap().getZombieSpawnSchedule();
        assertEquals(zombieSpawnSchedule.getRounds().size(), 3);
        assertThat(zombieSpawnSchedule.getRounds(), contains(100,
                500, 1000));
    }

    /**
     * Tests activation of neutral bots.
     */
    @Test
    public void testActivation() throws GameActionException {
        TestMapGenerator mapGen = new TestMapGenerator(10, 10, 1000);

        GameMap map = mapGen.getMap("test");

        TestGame game = new TestGame(map);

        int oX = game.getOriginX();
        int oY = game.getOriginY();
        final int archon = game.spawn(oX, oY + 1, RobotType.ARCHON, Team.A);
        final int neutral = game.spawn(oX, oY, RobotType.SOLDIER, Team.NEUTRAL);

        game.round((id, rc) -> {
            if (id == archon) {
                rc.activate(new MapLocation(oX, oY));
            }
        });

        // make sure that archon now has an ally
        game.round((id, rc) -> {
            if (id == archon) {
                RobotInfo[] nearby = rc.senseNearbyRobots();
                assertEquals(nearby.length, 1);
                assertEquals(nearby[0].location, new MapLocation(oX, oY));
                assertEquals(nearby[0].type, RobotType.SOLDIER);
                assertEquals(nearby[0].team, Team.A);
            }
        });
    }

    /**
     * Test signaling behavior
     */
    @Test
    public void testSignaling() throws GameActionException {
        TestMapGenerator mapGen = new TestMapGenerator(10, 10, 1000);

        GameMap map = mapGen.getMap("test");

        TestGame game = new TestGame(map);

        int oX = game.getOriginX();
        int oY = game.getOriginY();
        final int archon = game.spawn(oX, oY, RobotType.ARCHON, Team.A);
        final int soldier = game.spawn(oX, oY + 4, RobotType.SOLDIER, Team.B);
        final int guard = game.spawn(oX, oY + 5, RobotType.GUARD, Team.B);

        game.round((id, rc) -> {
            if (id == archon) {
                rc.broadcastMessageSignal(123, 456, 24);
                assertEquals(rc.getCoreDelay(), GameConstants
                        .BROADCAST_BASE_DELAY_INCREASE, EPSILON);
                assertEquals(rc.getWeaponDelay(), GameConstants
                        .BROADCAST_BASE_DELAY_INCREASE, EPSILON);
            } else if (id == soldier) {
                rc.broadcastSignal(2);
            } else if (id == guard) {
                rc.broadcastSignal(10000);
                double x = 10000.0 / RobotType.GUARD.sensorRadiusSquared - 2;
                assertEquals(rc.getCoreDelay(), GameConstants
                        .BROADCAST_BASE_DELAY_INCREASE + x * GameConstants
                        .BROADCAST_ADDITIONAL_DELAY_INCREASE, EPSILON);
                assertEquals(rc.getWeaponDelay(), GameConstants
                        .BROADCAST_BASE_DELAY_INCREASE + x * GameConstants
                        .BROADCAST_ADDITIONAL_DELAY_INCREASE, EPSILON);
            }
        });

        // verify messages
        game.round((id, rc) -> {
            if (id == archon) {
                Signal[] queue = rc.emptySignalQueue();
                assertEquals(queue.length, 1);
                assertEquals(queue[0].getMessage(), null);
                assertEquals(queue[0].getRobotID(), guard);
                assertEquals(queue[0].getLocation(), new MapLocation(oX, oY +
                        5));
                assertEquals(queue[0].getTeam(), Team.B);
            } else if (id == soldier) {
                Signal first = rc.readSignal();
                Signal second = rc.readSignal();
                Signal third = rc.readSignal();
                assertArrayEquals(first.getMessage(), new int[]{123, 456});
                assertEquals(first.getRobotID(), archon);
                assertEquals(first.getLocation(), new MapLocation(oX, oY));
                assertEquals(first.getTeam(), Team.A);
                assertArrayEquals(second.getMessage(), null);
                assertEquals(second.getRobotID(), guard);
                assertEquals(second.getLocation(), new MapLocation(oX, oY + 5));
                assertEquals(second.getTeam(), Team.B);
                assertEquals(third, null);
            } else if (id == guard) {
                Signal[] queue = rc.emptySignalQueue();
                assertEquals(queue.length, 1);
                assertEquals(queue[0].getMessage(), null);
                assertEquals(queue[0].getTeam(), Team.B);
                assertEquals(queue[0].getLocation(), new MapLocation(oX, oY +
                        4));
                assertEquals(queue[0].getRobotID(), soldier);
            }
        });
    }
}<|MERGE_RESOLUTION|>--- conflicted
+++ resolved
@@ -4,9 +4,7 @@
 
 import org.junit.Test;
 
-<<<<<<< HEAD
 import static org.junit.Assert.*;
-=======
 import java.util.ArrayList;
 
 import static org.hamcrest.MatcherAssert.assertThat;
@@ -14,7 +12,6 @@
 import static org.junit.Assert.assertEquals;
 import static org.junit.Assert.assertTrue;
 import static org.junit.Assert.assertFalse;
->>>>>>> 276d7b30
 
 /**
  * Unit tests for RobotController. These are where the gameplay tests are.
