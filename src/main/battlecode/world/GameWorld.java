package battlecode.world;

import java.util.ArrayList;
import java.util.Collection;
import java.util.HashMap;
import java.util.HashSet;
import java.util.LinkedHashMap;
import java.util.Map;
import java.util.Random;
import java.util.Set;

import com.google.common.base.Functions;
import com.google.common.base.Predicate;
import com.google.common.collect.HashMultimap;
import com.google.common.collect.Iterables;
import com.google.common.collect.Multimap;

import battlecode.common.Direction;
import battlecode.common.GameActionException;
import battlecode.common.GameActionExceptionType;
import battlecode.common.GameConstants;
import battlecode.common.MapLocation;
import battlecode.common.Message;
import battlecode.common.RobotLevel;
import battlecode.common.Team;
import battlecode.common.TerrainTile;
import battlecode.engine.ErrorReporter;
import battlecode.engine.GenericWorld;
import battlecode.engine.PlayerFactory;
import battlecode.engine.instrumenter.RobotMonitor;
import battlecode.engine.signal.*;
import battlecode.serial.DominationFactor;
import battlecode.serial.GameStats;
import battlecode.serial.RoundStats;
import battlecode.server.Config;
import battlecode.world.signal.*;

/**
 * The primary implementation of the GameWorld interface for
 * containing and modifying the game map and the objects on it.
 */
/*
TODO:
- comments
- move methods from RCimpl to here, add signalhandler methods
 */
public class GameWorld extends BaseWorld<InternalObject> implements GenericWorld {

    private static final int NUM_ARCHONS_PER_TEAM = 6; // also need to change value in Match.java
    private final GameMap gameMap;
    private RoundStats roundStats = null;	// stats for each round; new object is created for each round
    private final GameStats gameStats = new GameStats();		// end-of-game stats
    private double[] teamPoints;
    private final Map<MapLocation3D, InternalObject> gameObjectsByLoc;
	//private final Multimap<MapLocation, InternalComponent> looseComponents;
    private final Set<MapLocation>[] teleportersByTeam;
    
    private boolean[][] minedLocs;

    @SuppressWarnings("unchecked")
    public GameWorld(GameMap gm, String teamA, String teamB, long[][] oldArchonMemory) {
		super(gm.getSeed(),teamA,teamB,oldArchonMemory);
        gameMap = gm;
        gameObjectsByLoc = new HashMap<MapLocation3D, InternalObject>();
		//looseComponents = HashMultimap.create();
        teleportersByTeam = new Set[]{
                    new HashSet<MapLocation>(),
                    new HashSet<MapLocation>()};
        minedLocs = new boolean[gm.getHeight()][gm.getWidth()];
        teamPoints = new double[2];
        //testScoreCounter();
    }

	public int getMapSeed() {
		return gameMap.getSeed();
	}

    public GameMap getGameMap() {
        return gameMap;
    }

    public void processBeginningOfRound() {
        currentRound++;

        wasBreakpointHit = false;

        // process all gameobjects
        InternalObject[] gameObjects = new InternalObject[gameObjectsByID.size()];
        gameObjects = gameObjectsByID.values().toArray(gameObjects);
        for (int i = 0; i < gameObjects.length; i++) {
            gameObjects[i].processBeginningOfRound();
        }

	}

    public void processEndOfRound() {
        // process all gameobjects
        InternalObject[] gameObjects = new InternalObject[gameObjectsByID.size()];
        gameObjects = gameObjectsByID.values().toArray(gameObjects);
        for (int i = 0; i < gameObjects.length; i++) {
            gameObjects[i].processEndOfRound();
        }

        // calculate some stats
        double[] totalEnergon = new double[3];
        int[] numArchons = new int[2];
        double[][] archonProduction = new double[2][NUM_ARCHONS_PER_TEAM];
        //~ int[] numRobots = new int[2];
        boolean teamADead = true, teamBDead = true;
        for (InternalObject obj : gameObjectsByID.values()) {
            if (!(obj instanceof InternalRobot))
                continue;
            InternalRobot r = (InternalRobot) obj;
            int team = r.getTeam().ordinal();
            totalEnergon[team] += r.getEnergonLevel();
            //~ numRobots[team]++;
            if (r instanceof InternalRobot) {
                // Buildings can survive for a really long time, so the game
                // should end if one team only has buildings left.  It seems
                // more natural to end the game when all archons are killed
                // then when all non-buildings are killed.
                if (teamADead && r.getTeam() == Team.A) teamADead = false;
                if (teamBDead && r.getTeam() == Team.B) teamBDead = false;
            }
        }
        //~ stats.setActiveTotal(numRobots[0], Team.A);
        //~ stats.setActiveTotal(numRobots[1], Team.B);
        //~ stats.setEnergon(totalEnergon[0], Team.A);
        //~ stats.setEnergon(totalEnergon[1], Team.B);
        //~ stats.setNumArchons(numArchons[0], Team.A);
        //~ stats.setNumArchons(numArchons[1], Team.B);
        //~ stats.setArchonProduction(archonProduction[0], Team.A);
        //~ stats.setArchonProduction(archonProduction[1], Team.B);

        teamPoints[Team.A.ordinal()] += getRoundPoints(Team.A);
        teamPoints[Team.B.ordinal()] += getRoundPoints(Team.B);
        int aPoints = (int) (teamPoints[Team.A.ordinal()]), bPoints = (int) (teamPoints[Team.B.ordinal()]);

        roundStats = new RoundStats(archonProduction[0], archonProduction[1], aPoints, bPoints);

        // check for mercy rule
        //boolean teamAHasMinPoints = teamPoints[Team.A.ordinal()] >= gameMap.getMinPoints() || gameMap.getMaxRounds() < currentRound;
        //boolean teamBHasMinPoints = teamPoints[Team.B.ordinal()] >= gameMap.getMinPoints() || gameMap.getMaxRounds() < currentRound;
        //boolean teamAMercy = teamAHasMinPoints  &&
        //        ((teamPoints[Team.A.ordinal()] - teamPoints[Team.B.ordinal()]) >= gameMap.getMinPoints() * (1 - GameConstants.PointsDecreaseFactor * (currentRound - gameMap.getMaxRounds() + 1)));
        //boolean teamBMercy = teamBHasMinPoints && ((teamPoints[Team.B.ordinal()] - teamPoints[Team.A.ordinal()]) >= gameMap.getMinPoints() * (1 - GameConstants.PointsDecreaseFactor * (currentRound - gameMap.getMaxRounds() + 1)));


        double diff = teamPoints[Team.A.ordinal()] - teamPoints[Team.B.ordinal()];
        boolean teamAMercy = diff > gameMap.getMinPoints() || diff >= gameMap.getMinPoints() * (1 - GameConstants.POINTS_DECREASE_PER_ROUND_FACTOR * (currentRound - gameMap.getStraightMaxRounds() + 1));
        diff -= 2 * diff;
        boolean teamBMercy = diff > gameMap.getMinPoints() || diff >= gameMap.getMinPoints() * (1 - GameConstants.POINTS_DECREASE_PER_ROUND_FACTOR * (currentRound - gameMap.getStraightMaxRounds() + 1));

        // determine if the game is over, and if so, who the winner is
        // the game ends when either team has no living archons, when the round limit is up
        // or when one team has exceeded the map's MIN_POINTS and has a lead of at least MIN_POINTS / 2
        // the algorithm to determine the winner is:
        // (1) team that killed the other team's archons
        // (3) team that has the most points (mined the most flux)
        // (4) team with the greatest energon production among living archons
        // (5) team with the most total energon at the end of the game
        // (6) team with the "smaller" team string
        // (7) Team A wins
        if (teamADead || teamBDead || teamAMercy || teamBMercy) {// || currentRound >= gameMap.getMaxRounds() - 1) {

            running = false;

            for (InternalObject o : gameObjectsByID.values()) {
                if (o instanceof InternalRobot)
                    RobotMonitor.killRobot(o.getID());
            }

            //System.out.println("Game ended");

            gameStats.setPoints(Team.A, aPoints);
            gameStats.setPoints(Team.B, bPoints);
            gameStats.setNumArchons(Team.A, numArchons[0]);
            gameStats.setNumArchons(Team.B, numArchons[1]);
            gameStats.setTotalEnergon(Team.A, totalEnergon[0]);
            gameStats.setTotalEnergon(Team.B, totalEnergon[1]);
            if (!teamADead && teamBDead) {
                winner = Team.A;
                if (numArchons[0] >= NUM_ARCHONS_PER_TEAM)
                    gameStats.setDominationFactor(DominationFactor.DESTROYED);
                else
                    gameStats.setDominationFactor(DominationFactor.PWNED);
            } else if (!teamBDead && teamADead) {
                winner = Team.B;
                if (numArchons[1] >= NUM_ARCHONS_PER_TEAM)
                    gameStats.setDominationFactor(DominationFactor.DESTROYED);
                else
                    gameStats.setDominationFactor(DominationFactor.PWNED);
            } else if (aPoints != bPoints) {
                if (teamAMercy) {
                    gameStats.setDominationFactor(DominationFactor.OWNED);
                    winner = Team.A;
                } else if (teamBMercy) {
                    gameStats.setDominationFactor(DominationFactor.OWNED);
                    winner = Team.B;
                } else {
                    gameStats.setDominationFactor(DominationFactor.BEAT);
                    if (aPoints > bPoints)
                        winner = Team.A;
                    else
                        winner = Team.B;
                }
            } else {
                if (numArchons[0] > numArchons[1]) {
                    winner = Team.A;
                    gameStats.setDominationFactor(DominationFactor.BARELY_BEAT);
                } else if (numArchons[0] < numArchons[1]) {
                    winner = Team.B;
                    gameStats.setDominationFactor(DominationFactor.BARELY_BEAT);
                } else {
                    gameStats.setDominationFactor(DominationFactor.WON_BY_DUBIOUS_REASONS);
                    if (totalEnergon[0] > totalEnergon[1])
                        winner = Team.A;
                    else if (totalEnergon[1] > totalEnergon[0])
                        winner = Team.B;
                    else {
                        if (teamAName.compareTo(teamBName) <= 0)
                            winner = Team.A;
                        else
                            winner = Team.B;
                    }
                }
            }
        }

        // TESTING
        //~ if(winner != null) {
        //~ System.out.println("DF: " + gameStats.getDominationFactor());
        //~ System.out.println("XF: " + gameStats.getExcitementFactor());
        //~ int[] firstKill = gameStats.getTimeToFirstKill();
        //~ System.out.println("1st kill: " + firstKill[0] + ", " + firstKill[1]);
        //~ int[] firstArchonKill = gameStats.getTimeToFirstArchonKill();
        //~ System.out.println("1st archon kill: " + firstArchonKill[0] + ", " + firstArchonKill[1]);
        //~ }
    }

    public InternalObject getObject(MapLocation loc, RobotLevel level) {
        return gameObjectsByLoc.get(new MapLocation3D(loc, level));
    }

	public <T extends InternalObject> T getObjectOfType(MapLocation loc, RobotLevel level, Class <T> cl) {
		InternalObject o = getObject(loc,level);
		if(cl.isInstance(o))
			return cl.cast(o);
		else
			return null;
	}

    public InternalRobot getRobot(MapLocation loc, RobotLevel level) {
        InternalObject obj = getObject(loc, level);
        if (obj instanceof InternalRobot)
            return (InternalRobot) obj;
        else
            return null;
    }

	/**
	 * Returns a set of all loose components at {@code loc}.
	 */
	/*
	public Collection<InternalComponent> getComponentsAt(MapLocation loc) {
		return looseComponents.get(loc);
	}

	public Iterable<InternalComponent> getLooseComponents(Predicate<MapLocation> p) {
		Set<MapLocation> keys = looseComponents.keySet();
		Iterable<Collection<InternalComponent>> c = Iterables.transform(keys,Functions.forMap(looseComponents.asMap()));
		return Iterables.concat(c);
	}
	*/

    // should only be called by the InternalObject constructor
    public void notifyAddingNewObject(InternalObject o) {
        if (gameObjectsByID.containsKey(o.getID()))
            return;
        gameObjectsByID.put(o.getID(), o);
        if (o.getLocation() != null) {
            gameObjectsByLoc.put(new MapLocation3D(o.getLocation(), o.getRobotLevel()), o);
        }
    }

	/*
	public static boolean canStealComponent(InternalRobot thief, InternalRobot victim) {
		return (!victim.isOn())&&thief.getLocation().distanceSquaredTo(victim.getLocation())<=2;
	}
	*/

	public Collection<InternalObject> allObjects() {
		return gameObjectsByID.values();
	}

    public void notifyAddingNewTeleporter(InternalRobot r) {
        teleportersByTeam[r.getTeam().ordinal()].add(r.getLocation());
    }

    // TODO: move stuff to here
    // should only be called by InternalObject.setLocation
    public void notifyMovingObject(InternalObject o, MapLocation oldLoc, MapLocation newLoc) {
        if (oldLoc != null) {
            MapLocation3D oldLoc3D = new MapLocation3D(oldLoc, o.getRobotLevel());
            if (gameObjectsByLoc.get(oldLoc3D) != o) {
                ErrorReporter.report("Internal Error: invalid oldLoc in notifyMovingObject");
                return;
            }
            gameObjectsByLoc.remove(oldLoc3D);
        }
        if (newLoc != null) {
            gameObjectsByLoc.put(new MapLocation3D(newLoc, o.getRobotLevel()), o);
        }
    }

    public void removeObject(InternalObject o) {
        if (o.getLocation() != null) {
            MapLocation3D loc3D = new MapLocation3D(o.getLocation(), o.getRobotLevel());
            if (gameObjectsByLoc.get(loc3D) == o)
                gameObjectsByLoc.remove(loc3D);
            else
                System.out.println("Couldn't remove " + o + " from the game");
        } else
            System.out.println("Couldn't remove " + o + " from the game");

        if (gameObjectsByID.get(o.getID()) == o)
            gameObjectsByID.remove(o.getID());

        if (o instanceof InternalRobot) {
            InternalRobot r = (InternalRobot) o;
            r.freeMemory();
        }
    }

    public boolean exists(InternalObject o) {
        return gameObjectsByID.containsKey(o.getID());
    }

    /**
     *@return the TerrainType at a given MapLocation <tt>loc<tt>
     */
    public TerrainTile getMapTerrain(MapLocation loc) {
        return gameMap.getTerrainTile(loc);
    }

    // TODO: optimize this too
    public int getUnitCount(Team team) {
        int result = 0;
        for (InternalObject o : gameObjectsByID.values()) {
            if (!(o instanceof InternalRobot))
                continue;
            if (((InternalRobot) o).getTeam() == team)
                result++;
        }

        return result;
    }

    public double getPoints(Team team) {
        return teamPoints[team.ordinal()];
    }

    public boolean canMove(InternalRobot r, Direction dir) {
        if (dir == Direction.NONE || dir == Direction.OMNI)
            return false;

        MapLocation loc = r.getLocation().add(dir);

        return canMove(r.getRobotLevel(), loc);
    }

    public boolean canMove(RobotLevel level, MapLocation loc) {

        return gameMap.getTerrainTile(loc).isTraversableAtHeight(level) && (gameObjectsByLoc.get(new MapLocation3D(loc, level)) == null);
    }

    public void splashDamageGround(MapLocation loc, double damage, double falloutFraction) {
        //TODO: optimize this
        InternalRobot[] robots = getAllRobotsWithinRadiusDonutSq(loc, 2, -1);
        for (InternalRobot r : robots) {
            if (r.getRobotLevel() == RobotLevel.ON_GROUND) {
                if (r.getLocation().equals(loc))
                    r.changeEnergonLevelFromAttack(-damage);
                else
                    r.changeEnergonLevelFromAttack(-damage * falloutFraction);
            }
        }
    }

    public InternalObject[] getAllGameObjects() {
        return gameObjectsByID.values().toArray(new InternalObject[gameObjectsByID.size()]);
    }

	public InternalRobot getRobotByID(int id) {
		return (InternalRobot)getObjectByID(id);
	}

    public Signal[] getAllSignals(boolean includeBytecodesUsedSignal) {
        ArrayList<InternalRobot> energonChangedRobots = new ArrayList<InternalRobot>();
        ArrayList<InternalRobot> fluxChangedRobots = new ArrayList<InternalRobot>();
        ArrayList<InternalRobot> allRobots = null;
        if (includeBytecodesUsedSignal)
            allRobots = new ArrayList<InternalRobot>();
        for (InternalObject obj : gameObjectsByID.values()) {
            if (!(obj instanceof InternalRobot))
                continue;
            InternalRobot r = (InternalRobot) obj;
            if (includeBytecodesUsedSignal)
                allRobots.add(r);
            if (r.clearEnergonChanged()) {
            	energonChangedRobots.add(r);
            }
        }
        signals.add(new EnergonChangeSignal(energonChangedRobots.toArray(new InternalRobot[]{})));
        if (includeBytecodesUsedSignal)
            signals.add(new BytecodesUsedSignal(allRobots.toArray(new InternalRobot[]{})));
        return signals.toArray(new Signal[signals.size()]);
    }

    public RoundStats getRoundStats() {
        return roundStats;
    }

    public GameStats getGameStats() {
        return gameStats;
    }

    public void beginningOfExecution(int robotID) {
        InternalRobot r = (InternalRobot) getObjectByID(robotID);
        if (r != null)
            r.processBeginningOfTurn();
    }

    public void endOfExecution(int robotID) {
        InternalRobot r = (InternalRobot) getObjectByID(robotID);
        r.setBytecodesUsed(RobotMonitor.getBytecodesUsed());
        r.processEndOfTurn();
    }

	public void resetStatic() {
	}

	public double getRoundPoints(Team t) {
		return 0.;
	}

    // ******************************
    // SIGNAL HANDLER METHODS
    // ******************************

	SignalHandler<Exception> signalHandler = new AutoSignalHandler<Exception>(this) {
		public Exception exceptionResponse(Exception e) {
			return e;
		}
	};

	public Exception visitSignal(Signal s) {
		return signalHandler.visitSignal(s);
	}

    public Exception visitAttackSignal(AttackSignal s) {
        try {
            InternalRobot attacker = (InternalRobot) getObjectByID(s.getRobotID());
            MapLocation targetLoc = s.getTargetLoc();
            RobotLevel level = s.getTargetHeight();
            InternalRobot target = getRobot(targetLoc, level);

            double totalDamage = s.getWeaponType().attackPower;

			if(target!=null) {
				// takeDamage is responsible for checking the armor
				target.takeDamage(totalDamage);
			}

			/* splash, in case we still want it
            if (attacker.getRobotType() == RobotType.CHAINER) {
                InternalRobot[] hits = getAllRobotsWithinRadiusDonutSq(targetLoc, GameConstants.CHAINER_SPLASH_RADIUS_SQUARED, -1);
                for (InternalRobot r : hits) {
                    if (r.getRobotLevel() == level)
                        r.changeEnergonLevelFromAttack(-totalDamage);
                }
            } else if (target != null) {
                target.changeEnergonLevelFromAttack(-totalDamage);
            }
			*/

            addSignal(s);
        } catch (Exception e) {
            return e;
        }
        return null;
    }

	public Exception visitBroadcastSignal(BroadcastSignal s) {
		InternalObject sender = gameObjectsByID.get(s.robotID);
		Collection<InternalObject> objs = gameObjectsByLoc.values();
		Predicate<InternalObject> pred = Util.robotWithinDistance(sender.getLocation(),s.range);
		for(InternalObject o : Iterables.filter(objs,pred)) {
			InternalRobot r = (InternalRobot)o;
			r.enqueueIncomingMessage((Message)s.message.clone());
		}
		s.message = null;
		addSignal(s);
		return null;
	}

    public Exception visitDeathSignal(DeathSignal s) {
        if (!running) {
            // All robots emit death signals after the game
            // ends.  We still want the client to draw
            // the robots.
            return null;
        }
        try {
            int ID = s.getObjectID();
            InternalObject obj = getObjectByID(ID);

            if (obj instanceof InternalRobot) {
                InternalRobot r = (InternalRobot) obj;
                RobotMonitor.killRobot(ID);
                if (r.hasBeenAttacked()) {
                	gameStats.setUnitKilled(r.getTeam(), currentRound);
                }
            }
            if (obj != null) {
                removeObject(obj);
                addSignal(s);
            }
        } catch (Exception e) {
            return e;
        }
        return null;
    }

    public Exception visitEnergonChangeSignal(EnergonChangeSignal s) {
        int[] robotIDs = s.getRobotIDs();
        double[] energon = s.getEnergon();
        for (int i = 0; i < robotIDs.length; i++) {
            try {
                InternalRobot r = (InternalRobot) getObjectByID(robotIDs[i]);
                System.out.println("el " + energon[i] + " " + r.getEnergonLevel());
                r.changeEnergonLevel(energon[i] - r.getEnergonLevel());
            } catch (Exception e) {
                return e;
            }
        }
        return null;
    }

    public Exception visitIndicatorStringSignal(IndicatorStringSignal s) {
        try {
            addSignal(s);
        } catch (Exception e) {
            return e;
        }
        return null;
    }

	public Exception visitIronShieldSignal(IronShieldSignal s) {
		InternalRobot r = getRobotByID(s.robotID);
		r.activateShield();
		addSignal(s);
		return null;
	}

	public Exception visitLoadSignal(LoadSignal s) {
		InternalRobot transport = getRobotByID(s.transportID);
		InternalRobot passenger = getRobotByID(s.passengerID);
		transport.addPassenger(passenger);
		passenger.loadOnto(transport);
		addSignal(s);
		return null;
	}

	public Exception visitUnloadSignal(UnloadSignal s) {
		InternalRobot transport = getRobotByID(s.transportID);
		InternalRobot passenger = getRobotByID(s.passengerID);
		transport.removePassenger(passenger);
		passenger.unloadTo(s.unloadLoc);
		addSignal(s);
		return null;
	}

    public Exception visitMatchObservationSignal(MatchObservationSignal s) {
        addSignal(s);
        return null;
    }

    public Exception visitControlBitsSignal(ControlBitsSignal s) {
        try {
            InternalRobot r = (InternalRobot) getObjectByID(s.getRobotID());
            r.setControlBits(s.getControlBits());

            addSignal(s);
        } catch (Exception e) {
            return e;
        }
        return null;
    }

    public Exception visitMovementOverrideSignal(MovementOverrideSignal s) {
        try {
            InternalRobot r = (InternalRobot) getObjectByID(s.getRobotID());
            if (!canMove(r.getRobotLevel(), s.getNewLoc()))
                return new GameActionException(GameActionExceptionType.CANT_MOVE_THERE, "Cannot move to location: " + s.getNewLoc());
            r.setLocation(s.getNewLoc());
        } catch (Exception e) {
            return e;
        }
        addSignal(s);
        return null;
    }

    public Exception visitMovementSignal(MovementSignal s) {
        try {
            InternalRobot r = (InternalRobot) getObjectByID(s.getRobotID());
            MapLocation loc = (s.isMovingForward() ? r.getLocation().add(r.getDirection()) : r.getLocation().add(r.getDirection().opposite()));

            r.setLocation(loc);

            addSignal(s);
        } catch (Exception e) {
            return e;
        }
        return null;
    }

    public Exception visitSetDirectionSignal(SetDirectionSignal s) {
        try {
            InternalRobot r = (InternalRobot) getObjectByID(s.getRobotID());
            Direction dir = s.getDirection();

            r.setDirection(dir);

            addSignal(s);
        } catch (Exception e) {
            return e;
        }
        return null;
    }

    public Exception visitSpawnSignal(SpawnSignal s) {
        try {
            InternalRobot parent;
            int parentID = s.getParentID();
            MapLocation loc;
            if (parentID == 0) {
                parent = null;
                loc = s.getLoc();
                if (loc == null) {
                    ErrorReporter.report("Null parent and loc in visitSpawnSignal", true);
                    return new Exception();
                }
            } else {
                parent = (InternalRobot) getObjectByID(parentID);
                loc = parent.getLocation().add(parent.getDirection());
            }

            //note: this also adds the signal
            GameWorldFactory.createPlayer(this, s.getType(), loc, s.getTeam(), parent);

        } catch (Exception e) {
            return e;
        }
        return null;
    }

<<<<<<< HEAD
    public Exception visitMapOriginSignal(MapOriginSignal s) {
        addSignal(s);
        return null;
    }
=======
    public Exception visitStartTeleportSignal(StartTeleportSignal s) {
        try {
            InternalRobot r = (InternalRobot) getObjectByID(s.getRobotID());
            InternalRobot fromTeleporter = (InternalRobot) getObjectByID(s.getFromTeleporterID());
            InternalRobot toTeleporter = (InternalRobot) getObjectByID(s.getToTeleporterID());
            r.setTeleportAction(fromTeleporter, toTeleporter, s.getTeleportLoc());
            addSignal(s);
        } catch (Exception e) {
            return e;
        }
        return null;
    }

    public Exception visitDoTeleportSignal(DoTeleportSignal s) {
        try {
            InternalRobot r = (InternalRobot) getObjectByID(s.getRobotID());
            r.setLocation(s.getTeleportLoc());
            //addSignal(s);
//            addSignal(new MovementSignal(r, s.getTeleportLoc(), true, 0));
            addSignal(new DoTeleportSignal(r, s.getTeleportLoc()));
        } catch (Exception e) {
            return e;
        }
        return null;
    }

    public Exception visitDeploySignal(DeploySignal s) {
        try {
            InternalRobot r = (InternalRobot) getObjectByID(s.getRobotID());
            r.setAction(ActionType.DEPLOYING, GameConstants.TURRET_DEPLOY_TIME);
            r.getBuffs().addBuff(new TurretDeployBuff(r));
        } catch (Exception ex) {
            return ex;
        }
        return null;
    }

    public Exception visitUndeploySignal(UndeploySignal s) {
        try {
            InternalRobot r = (InternalRobot) getObjectByID(s.getRobotID());
            r.setAction(ActionType.UNDEPLOYING, 1/*GameConstants.TURRET_UNDEPLOY_TIME*/);
            r.getBuffs().removeBuff(BuffType.TURRET_DEPLOY);
        } catch (Exception ex) {
            return ex;
        }
        return null;
    }

    public Exception visitLightningShieldSignal(LightningShieldSignal s) {
        try {
            InternalRobot r = (InternalRobot) getObjectByID(s.getRobotID());
            //r.getBuffs().addBuff(new LightningShieldDebuff(r, s.getRounds(), s.getRadius(), s.getPower()));
        } catch (Exception ex) {
            return ex;
        }
        return null;
    }

>>>>>>> 2aad2bfc
    // *****************************
    //    UTILITY METHODS
    // *****************************
    private static MapLocation origin = new MapLocation(0, 0);

    protected static boolean inAngleRange(MapLocation sensor, Direction dir, MapLocation target, double cosHalfTheta) {
        MapLocation dirVec = origin.add(dir);
        double dx = target.getX() - sensor.getX();
        double dy = target.getY() - sensor.getY();
        int a = dirVec.getX();
        int b = dirVec.getY();
        double dotProduct = a * dx + b * dy;

        if (dotProduct < 0) {
            if (cosHalfTheta > 0)
                return false;
        } else if (cosHalfTheta < 0)
            return true;

        double rhs = cosHalfTheta * cosHalfTheta * (dx * dx + dy * dy) * (a * a + b * b);

        if (dotProduct < 0)
            return (dotProduct * dotProduct <= rhs + 0.00001d);
        else
            return (dotProduct * dotProduct >= rhs - 0.00001d);
    }

    // TODO: make a faster implementation of this
    private InternalRobot[] getAllRobotsWithinRadiusDonutSq(MapLocation center, int outerRadiusSquared, int innerRadiusSquared) {
        ArrayList<InternalRobot> robots = new ArrayList<InternalRobot>();

        for (InternalObject o : gameObjectsByID.values()) {
            if (!(o instanceof InternalRobot))
                continue;
            if (o.getLocation() != null && o.getLocation().distanceSquaredTo(center) <= outerRadiusSquared
                    && o.getLocation().distanceSquaredTo(center) > innerRadiusSquared)
                robots.add((InternalRobot) o);
        }

        return robots.toArray(new InternalRobot[robots.size()]);
    }

    // TODO: make a faster implementation of this
    public MapLocation[] getAllMapLocationsWithinRadiusSq(MapLocation center, int radiusSquared) {
        ArrayList<MapLocation> locations = new ArrayList<MapLocation>();

        int radius = (int) Math.sqrt(radiusSquared);

        int minXPos = center.getX() - radius;
        int maxXPos = center.getX() + radius;
        int minYPos = center.getY() - radius;
        int maxYPos = center.getY() + radius;

        for (int x = minXPos; x <= maxXPos; x++) {
            for (int y = minYPos; y <= maxYPos; y++) {
                MapLocation loc = new MapLocation(x, y);
                TerrainTile tile = gameMap.getTerrainTile(loc);
                if (!tile.equals(TerrainTile.OFF_MAP) && loc.distanceSquaredTo(center) < radiusSquared)
                    locations.add(loc);
            }
        }

        return locations.toArray(new MapLocation[locations.size()]);
    }

    protected void adjustTeamPoints(InternalRobot r, int points) {
        teamPoints[r.getTeam().ordinal()] += points;
    }
}
<|MERGE_RESOLUTION|>--- conflicted
+++ resolved
@@ -1,801 +1,736 @@
-package battlecode.world;
-
-import java.util.ArrayList;
-import java.util.Collection;
-import java.util.HashMap;
-import java.util.HashSet;
-import java.util.LinkedHashMap;
-import java.util.Map;
-import java.util.Random;
-import java.util.Set;
-
-import com.google.common.base.Functions;
-import com.google.common.base.Predicate;
-import com.google.common.collect.HashMultimap;
-import com.google.common.collect.Iterables;
-import com.google.common.collect.Multimap;
-
-import battlecode.common.Direction;
-import battlecode.common.GameActionException;
-import battlecode.common.GameActionExceptionType;
-import battlecode.common.GameConstants;
-import battlecode.common.MapLocation;
-import battlecode.common.Message;
-import battlecode.common.RobotLevel;
-import battlecode.common.Team;
-import battlecode.common.TerrainTile;
-import battlecode.engine.ErrorReporter;
-import battlecode.engine.GenericWorld;
-import battlecode.engine.PlayerFactory;
-import battlecode.engine.instrumenter.RobotMonitor;
-import battlecode.engine.signal.*;
-import battlecode.serial.DominationFactor;
-import battlecode.serial.GameStats;
-import battlecode.serial.RoundStats;
-import battlecode.server.Config;
-import battlecode.world.signal.*;
-
-/**
- * The primary implementation of the GameWorld interface for
- * containing and modifying the game map and the objects on it.
- */
-/*
-TODO:
-- comments
-- move methods from RCimpl to here, add signalhandler methods
- */
-public class GameWorld extends BaseWorld<InternalObject> implements GenericWorld {
-
-    private static final int NUM_ARCHONS_PER_TEAM = 6; // also need to change value in Match.java
-    private final GameMap gameMap;
-    private RoundStats roundStats = null;	// stats for each round; new object is created for each round
-    private final GameStats gameStats = new GameStats();		// end-of-game stats
-    private double[] teamPoints;
-    private final Map<MapLocation3D, InternalObject> gameObjectsByLoc;
-	//private final Multimap<MapLocation, InternalComponent> looseComponents;
-    private final Set<MapLocation>[] teleportersByTeam;
-    
-    private boolean[][] minedLocs;
-
-    @SuppressWarnings("unchecked")
-    public GameWorld(GameMap gm, String teamA, String teamB, long[][] oldArchonMemory) {
-		super(gm.getSeed(),teamA,teamB,oldArchonMemory);
-        gameMap = gm;
-        gameObjectsByLoc = new HashMap<MapLocation3D, InternalObject>();
-		//looseComponents = HashMultimap.create();
-        teleportersByTeam = new Set[]{
-                    new HashSet<MapLocation>(),
-                    new HashSet<MapLocation>()};
-        minedLocs = new boolean[gm.getHeight()][gm.getWidth()];
-        teamPoints = new double[2];
-        //testScoreCounter();
-    }
-
-	public int getMapSeed() {
-		return gameMap.getSeed();
-	}
-
-    public GameMap getGameMap() {
-        return gameMap;
-    }
-
-    public void processBeginningOfRound() {
-        currentRound++;
-
-        wasBreakpointHit = false;
-
-        // process all gameobjects
-        InternalObject[] gameObjects = new InternalObject[gameObjectsByID.size()];
-        gameObjects = gameObjectsByID.values().toArray(gameObjects);
-        for (int i = 0; i < gameObjects.length; i++) {
-            gameObjects[i].processBeginningOfRound();
-        }
-
-	}
-
-    public void processEndOfRound() {
-        // process all gameobjects
-        InternalObject[] gameObjects = new InternalObject[gameObjectsByID.size()];
-        gameObjects = gameObjectsByID.values().toArray(gameObjects);
-        for (int i = 0; i < gameObjects.length; i++) {
-            gameObjects[i].processEndOfRound();
-        }
-
-        // calculate some stats
-        double[] totalEnergon = new double[3];
-        int[] numArchons = new int[2];
-        double[][] archonProduction = new double[2][NUM_ARCHONS_PER_TEAM];
-        //~ int[] numRobots = new int[2];
-        boolean teamADead = true, teamBDead = true;
-        for (InternalObject obj : gameObjectsByID.values()) {
-            if (!(obj instanceof InternalRobot))
-                continue;
-            InternalRobot r = (InternalRobot) obj;
-            int team = r.getTeam().ordinal();
-            totalEnergon[team] += r.getEnergonLevel();
-            //~ numRobots[team]++;
-            if (r instanceof InternalRobot) {
-                // Buildings can survive for a really long time, so the game
-                // should end if one team only has buildings left.  It seems
-                // more natural to end the game when all archons are killed
-                // then when all non-buildings are killed.
-                if (teamADead && r.getTeam() == Team.A) teamADead = false;
-                if (teamBDead && r.getTeam() == Team.B) teamBDead = false;
-            }
-        }
-        //~ stats.setActiveTotal(numRobots[0], Team.A);
-        //~ stats.setActiveTotal(numRobots[1], Team.B);
-        //~ stats.setEnergon(totalEnergon[0], Team.A);
-        //~ stats.setEnergon(totalEnergon[1], Team.B);
-        //~ stats.setNumArchons(numArchons[0], Team.A);
-        //~ stats.setNumArchons(numArchons[1], Team.B);
-        //~ stats.setArchonProduction(archonProduction[0], Team.A);
-        //~ stats.setArchonProduction(archonProduction[1], Team.B);
-
-        teamPoints[Team.A.ordinal()] += getRoundPoints(Team.A);
-        teamPoints[Team.B.ordinal()] += getRoundPoints(Team.B);
-        int aPoints = (int) (teamPoints[Team.A.ordinal()]), bPoints = (int) (teamPoints[Team.B.ordinal()]);
-
-        roundStats = new RoundStats(archonProduction[0], archonProduction[1], aPoints, bPoints);
-
-        // check for mercy rule
-        //boolean teamAHasMinPoints = teamPoints[Team.A.ordinal()] >= gameMap.getMinPoints() || gameMap.getMaxRounds() < currentRound;
-        //boolean teamBHasMinPoints = teamPoints[Team.B.ordinal()] >= gameMap.getMinPoints() || gameMap.getMaxRounds() < currentRound;
-        //boolean teamAMercy = teamAHasMinPoints  &&
-        //        ((teamPoints[Team.A.ordinal()] - teamPoints[Team.B.ordinal()]) >= gameMap.getMinPoints() * (1 - GameConstants.PointsDecreaseFactor * (currentRound - gameMap.getMaxRounds() + 1)));
-        //boolean teamBMercy = teamBHasMinPoints && ((teamPoints[Team.B.ordinal()] - teamPoints[Team.A.ordinal()]) >= gameMap.getMinPoints() * (1 - GameConstants.PointsDecreaseFactor * (currentRound - gameMap.getMaxRounds() + 1)));
-
-
-        double diff = teamPoints[Team.A.ordinal()] - teamPoints[Team.B.ordinal()];
-        boolean teamAMercy = diff > gameMap.getMinPoints() || diff >= gameMap.getMinPoints() * (1 - GameConstants.POINTS_DECREASE_PER_ROUND_FACTOR * (currentRound - gameMap.getStraightMaxRounds() + 1));
-        diff -= 2 * diff;
-        boolean teamBMercy = diff > gameMap.getMinPoints() || diff >= gameMap.getMinPoints() * (1 - GameConstants.POINTS_DECREASE_PER_ROUND_FACTOR * (currentRound - gameMap.getStraightMaxRounds() + 1));
-
-        // determine if the game is over, and if so, who the winner is
-        // the game ends when either team has no living archons, when the round limit is up
-        // or when one team has exceeded the map's MIN_POINTS and has a lead of at least MIN_POINTS / 2
-        // the algorithm to determine the winner is:
-        // (1) team that killed the other team's archons
-        // (3) team that has the most points (mined the most flux)
-        // (4) team with the greatest energon production among living archons
-        // (5) team with the most total energon at the end of the game
-        // (6) team with the "smaller" team string
-        // (7) Team A wins
-        if (teamADead || teamBDead || teamAMercy || teamBMercy) {// || currentRound >= gameMap.getMaxRounds() - 1) {
-
-            running = false;
-
-            for (InternalObject o : gameObjectsByID.values()) {
-                if (o instanceof InternalRobot)
-                    RobotMonitor.killRobot(o.getID());
-            }
-
-            //System.out.println("Game ended");
-
-            gameStats.setPoints(Team.A, aPoints);
-            gameStats.setPoints(Team.B, bPoints);
-            gameStats.setNumArchons(Team.A, numArchons[0]);
-            gameStats.setNumArchons(Team.B, numArchons[1]);
-            gameStats.setTotalEnergon(Team.A, totalEnergon[0]);
-            gameStats.setTotalEnergon(Team.B, totalEnergon[1]);
-            if (!teamADead && teamBDead) {
-                winner = Team.A;
-                if (numArchons[0] >= NUM_ARCHONS_PER_TEAM)
-                    gameStats.setDominationFactor(DominationFactor.DESTROYED);
-                else
-                    gameStats.setDominationFactor(DominationFactor.PWNED);
-            } else if (!teamBDead && teamADead) {
-                winner = Team.B;
-                if (numArchons[1] >= NUM_ARCHONS_PER_TEAM)
-                    gameStats.setDominationFactor(DominationFactor.DESTROYED);
-                else
-                    gameStats.setDominationFactor(DominationFactor.PWNED);
-            } else if (aPoints != bPoints) {
-                if (teamAMercy) {
-                    gameStats.setDominationFactor(DominationFactor.OWNED);
-                    winner = Team.A;
-                } else if (teamBMercy) {
-                    gameStats.setDominationFactor(DominationFactor.OWNED);
-                    winner = Team.B;
-                } else {
-                    gameStats.setDominationFactor(DominationFactor.BEAT);
-                    if (aPoints > bPoints)
-                        winner = Team.A;
-                    else
-                        winner = Team.B;
-                }
-            } else {
-                if (numArchons[0] > numArchons[1]) {
-                    winner = Team.A;
-                    gameStats.setDominationFactor(DominationFactor.BARELY_BEAT);
-                } else if (numArchons[0] < numArchons[1]) {
-                    winner = Team.B;
-                    gameStats.setDominationFactor(DominationFactor.BARELY_BEAT);
-                } else {
-                    gameStats.setDominationFactor(DominationFactor.WON_BY_DUBIOUS_REASONS);
-                    if (totalEnergon[0] > totalEnergon[1])
-                        winner = Team.A;
-                    else if (totalEnergon[1] > totalEnergon[0])
-                        winner = Team.B;
-                    else {
-                        if (teamAName.compareTo(teamBName) <= 0)
-                            winner = Team.A;
-                        else
-                            winner = Team.B;
-                    }
-                }
-            }
-        }
-
-        // TESTING
-        //~ if(winner != null) {
-        //~ System.out.println("DF: " + gameStats.getDominationFactor());
-        //~ System.out.println("XF: " + gameStats.getExcitementFactor());
-        //~ int[] firstKill = gameStats.getTimeToFirstKill();
-        //~ System.out.println("1st kill: " + firstKill[0] + ", " + firstKill[1]);
-        //~ int[] firstArchonKill = gameStats.getTimeToFirstArchonKill();
-        //~ System.out.println("1st archon kill: " + firstArchonKill[0] + ", " + firstArchonKill[1]);
-        //~ }
-    }
-
-    public InternalObject getObject(MapLocation loc, RobotLevel level) {
-        return gameObjectsByLoc.get(new MapLocation3D(loc, level));
-    }
-
-	public <T extends InternalObject> T getObjectOfType(MapLocation loc, RobotLevel level, Class <T> cl) {
-		InternalObject o = getObject(loc,level);
-		if(cl.isInstance(o))
-			return cl.cast(o);
-		else
-			return null;
-	}
-
-    public InternalRobot getRobot(MapLocation loc, RobotLevel level) {
-        InternalObject obj = getObject(loc, level);
-        if (obj instanceof InternalRobot)
-            return (InternalRobot) obj;
-        else
-            return null;
-    }
-
-	/**
-	 * Returns a set of all loose components at {@code loc}.
-	 */
-	/*
-	public Collection<InternalComponent> getComponentsAt(MapLocation loc) {
-		return looseComponents.get(loc);
-	}
-
-	public Iterable<InternalComponent> getLooseComponents(Predicate<MapLocation> p) {
-		Set<MapLocation> keys = looseComponents.keySet();
-		Iterable<Collection<InternalComponent>> c = Iterables.transform(keys,Functions.forMap(looseComponents.asMap()));
-		return Iterables.concat(c);
-	}
-	*/
-
-    // should only be called by the InternalObject constructor
-    public void notifyAddingNewObject(InternalObject o) {
-        if (gameObjectsByID.containsKey(o.getID()))
-            return;
-        gameObjectsByID.put(o.getID(), o);
-        if (o.getLocation() != null) {
-            gameObjectsByLoc.put(new MapLocation3D(o.getLocation(), o.getRobotLevel()), o);
-        }
-    }
-
-	/*
-	public static boolean canStealComponent(InternalRobot thief, InternalRobot victim) {
-		return (!victim.isOn())&&thief.getLocation().distanceSquaredTo(victim.getLocation())<=2;
-	}
-	*/
-
-	public Collection<InternalObject> allObjects() {
-		return gameObjectsByID.values();
-	}
-
-    public void notifyAddingNewTeleporter(InternalRobot r) {
-        teleportersByTeam[r.getTeam().ordinal()].add(r.getLocation());
-    }
-
-    // TODO: move stuff to here
-    // should only be called by InternalObject.setLocation
-    public void notifyMovingObject(InternalObject o, MapLocation oldLoc, MapLocation newLoc) {
-        if (oldLoc != null) {
-            MapLocation3D oldLoc3D = new MapLocation3D(oldLoc, o.getRobotLevel());
-            if (gameObjectsByLoc.get(oldLoc3D) != o) {
-                ErrorReporter.report("Internal Error: invalid oldLoc in notifyMovingObject");
-                return;
-            }
-            gameObjectsByLoc.remove(oldLoc3D);
-        }
-        if (newLoc != null) {
-            gameObjectsByLoc.put(new MapLocation3D(newLoc, o.getRobotLevel()), o);
-        }
-    }
-
-    public void removeObject(InternalObject o) {
-        if (o.getLocation() != null) {
-            MapLocation3D loc3D = new MapLocation3D(o.getLocation(), o.getRobotLevel());
-            if (gameObjectsByLoc.get(loc3D) == o)
-                gameObjectsByLoc.remove(loc3D);
-            else
-                System.out.println("Couldn't remove " + o + " from the game");
-        } else
-            System.out.println("Couldn't remove " + o + " from the game");
-
-        if (gameObjectsByID.get(o.getID()) == o)
-            gameObjectsByID.remove(o.getID());
-
-        if (o instanceof InternalRobot) {
-            InternalRobot r = (InternalRobot) o;
-            r.freeMemory();
-        }
-    }
-
-    public boolean exists(InternalObject o) {
-        return gameObjectsByID.containsKey(o.getID());
-    }
-
-    /**
-     *@return the TerrainType at a given MapLocation <tt>loc<tt>
-     */
-    public TerrainTile getMapTerrain(MapLocation loc) {
-        return gameMap.getTerrainTile(loc);
-    }
-
-    // TODO: optimize this too
-    public int getUnitCount(Team team) {
-        int result = 0;
-        for (InternalObject o : gameObjectsByID.values()) {
-            if (!(o instanceof InternalRobot))
-                continue;
-            if (((InternalRobot) o).getTeam() == team)
-                result++;
-        }
-
-        return result;
-    }
-
-    public double getPoints(Team team) {
-        return teamPoints[team.ordinal()];
-    }
-
-    public boolean canMove(InternalRobot r, Direction dir) {
-        if (dir == Direction.NONE || dir == Direction.OMNI)
-            return false;
-
-        MapLocation loc = r.getLocation().add(dir);
-
-        return canMove(r.getRobotLevel(), loc);
-    }
-
-    public boolean canMove(RobotLevel level, MapLocation loc) {
-
-        return gameMap.getTerrainTile(loc).isTraversableAtHeight(level) && (gameObjectsByLoc.get(new MapLocation3D(loc, level)) == null);
-    }
-
-    public void splashDamageGround(MapLocation loc, double damage, double falloutFraction) {
-        //TODO: optimize this
-        InternalRobot[] robots = getAllRobotsWithinRadiusDonutSq(loc, 2, -1);
-        for (InternalRobot r : robots) {
-            if (r.getRobotLevel() == RobotLevel.ON_GROUND) {
-                if (r.getLocation().equals(loc))
-                    r.changeEnergonLevelFromAttack(-damage);
-                else
-                    r.changeEnergonLevelFromAttack(-damage * falloutFraction);
-            }
-        }
-    }
-
-    public InternalObject[] getAllGameObjects() {
-        return gameObjectsByID.values().toArray(new InternalObject[gameObjectsByID.size()]);
-    }
-
-	public InternalRobot getRobotByID(int id) {
-		return (InternalRobot)getObjectByID(id);
-	}
-
-    public Signal[] getAllSignals(boolean includeBytecodesUsedSignal) {
-        ArrayList<InternalRobot> energonChangedRobots = new ArrayList<InternalRobot>();
-        ArrayList<InternalRobot> fluxChangedRobots = new ArrayList<InternalRobot>();
-        ArrayList<InternalRobot> allRobots = null;
-        if (includeBytecodesUsedSignal)
-            allRobots = new ArrayList<InternalRobot>();
-        for (InternalObject obj : gameObjectsByID.values()) {
-            if (!(obj instanceof InternalRobot))
-                continue;
-            InternalRobot r = (InternalRobot) obj;
-            if (includeBytecodesUsedSignal)
-                allRobots.add(r);
-            if (r.clearEnergonChanged()) {
-            	energonChangedRobots.add(r);
-            }
-        }
-        signals.add(new EnergonChangeSignal(energonChangedRobots.toArray(new InternalRobot[]{})));
-        if (includeBytecodesUsedSignal)
-            signals.add(new BytecodesUsedSignal(allRobots.toArray(new InternalRobot[]{})));
-        return signals.toArray(new Signal[signals.size()]);
-    }
-
-    public RoundStats getRoundStats() {
-        return roundStats;
-    }
-
-    public GameStats getGameStats() {
-        return gameStats;
-    }
-
-    public void beginningOfExecution(int robotID) {
-        InternalRobot r = (InternalRobot) getObjectByID(robotID);
-        if (r != null)
-            r.processBeginningOfTurn();
-    }
-
-    public void endOfExecution(int robotID) {
-        InternalRobot r = (InternalRobot) getObjectByID(robotID);
-        r.setBytecodesUsed(RobotMonitor.getBytecodesUsed());
-        r.processEndOfTurn();
-    }
-
-	public void resetStatic() {
-	}
-
-	public double getRoundPoints(Team t) {
-		return 0.;
-	}
-
-    // ******************************
-    // SIGNAL HANDLER METHODS
-    // ******************************
-
-	SignalHandler<Exception> signalHandler = new AutoSignalHandler<Exception>(this) {
-		public Exception exceptionResponse(Exception e) {
-			return e;
-		}
-	};
-
-	public Exception visitSignal(Signal s) {
-		return signalHandler.visitSignal(s);
-	}
-
-    public Exception visitAttackSignal(AttackSignal s) {
-        try {
-            InternalRobot attacker = (InternalRobot) getObjectByID(s.getRobotID());
-            MapLocation targetLoc = s.getTargetLoc();
-            RobotLevel level = s.getTargetHeight();
-            InternalRobot target = getRobot(targetLoc, level);
-
-            double totalDamage = s.getWeaponType().attackPower;
-
-			if(target!=null) {
-				// takeDamage is responsible for checking the armor
-				target.takeDamage(totalDamage);
-			}
-
-			/* splash, in case we still want it
-            if (attacker.getRobotType() == RobotType.CHAINER) {
-                InternalRobot[] hits = getAllRobotsWithinRadiusDonutSq(targetLoc, GameConstants.CHAINER_SPLASH_RADIUS_SQUARED, -1);
-                for (InternalRobot r : hits) {
-                    if (r.getRobotLevel() == level)
-                        r.changeEnergonLevelFromAttack(-totalDamage);
-                }
-            } else if (target != null) {
-                target.changeEnergonLevelFromAttack(-totalDamage);
-            }
-			*/
-
-            addSignal(s);
-        } catch (Exception e) {
-            return e;
-        }
-        return null;
-    }
-
-	public Exception visitBroadcastSignal(BroadcastSignal s) {
-		InternalObject sender = gameObjectsByID.get(s.robotID);
-		Collection<InternalObject> objs = gameObjectsByLoc.values();
-		Predicate<InternalObject> pred = Util.robotWithinDistance(sender.getLocation(),s.range);
-		for(InternalObject o : Iterables.filter(objs,pred)) {
-			InternalRobot r = (InternalRobot)o;
-			r.enqueueIncomingMessage((Message)s.message.clone());
-		}
-		s.message = null;
-		addSignal(s);
-		return null;
-	}
-
-    public Exception visitDeathSignal(DeathSignal s) {
-        if (!running) {
-            // All robots emit death signals after the game
-            // ends.  We still want the client to draw
-            // the robots.
-            return null;
-        }
-        try {
-            int ID = s.getObjectID();
-            InternalObject obj = getObjectByID(ID);
-
-            if (obj instanceof InternalRobot) {
-                InternalRobot r = (InternalRobot) obj;
-                RobotMonitor.killRobot(ID);
-                if (r.hasBeenAttacked()) {
-                	gameStats.setUnitKilled(r.getTeam(), currentRound);
-                }
-            }
-            if (obj != null) {
-                removeObject(obj);
-                addSignal(s);
-            }
-        } catch (Exception e) {
-            return e;
-        }
-        return null;
-    }
-
-    public Exception visitEnergonChangeSignal(EnergonChangeSignal s) {
-        int[] robotIDs = s.getRobotIDs();
-        double[] energon = s.getEnergon();
-        for (int i = 0; i < robotIDs.length; i++) {
-            try {
-                InternalRobot r = (InternalRobot) getObjectByID(robotIDs[i]);
-                System.out.println("el " + energon[i] + " " + r.getEnergonLevel());
-                r.changeEnergonLevel(energon[i] - r.getEnergonLevel());
-            } catch (Exception e) {
-                return e;
-            }
-        }
-        return null;
-    }
-
-    public Exception visitIndicatorStringSignal(IndicatorStringSignal s) {
-        try {
-            addSignal(s);
-        } catch (Exception e) {
-            return e;
-        }
-        return null;
-    }
-
-	public Exception visitIronShieldSignal(IronShieldSignal s) {
-		InternalRobot r = getRobotByID(s.robotID);
-		r.activateShield();
-		addSignal(s);
-		return null;
-	}
-
-	public Exception visitLoadSignal(LoadSignal s) {
-		InternalRobot transport = getRobotByID(s.transportID);
-		InternalRobot passenger = getRobotByID(s.passengerID);
-		transport.addPassenger(passenger);
-		passenger.loadOnto(transport);
-		addSignal(s);
-		return null;
-	}
-
-	public Exception visitUnloadSignal(UnloadSignal s) {
-		InternalRobot transport = getRobotByID(s.transportID);
-		InternalRobot passenger = getRobotByID(s.passengerID);
-		transport.removePassenger(passenger);
-		passenger.unloadTo(s.unloadLoc);
-		addSignal(s);
-		return null;
-	}
-
-    public Exception visitMatchObservationSignal(MatchObservationSignal s) {
-        addSignal(s);
-        return null;
-    }
-
-    public Exception visitControlBitsSignal(ControlBitsSignal s) {
-        try {
-            InternalRobot r = (InternalRobot) getObjectByID(s.getRobotID());
-            r.setControlBits(s.getControlBits());
-
-            addSignal(s);
-        } catch (Exception e) {
-            return e;
-        }
-        return null;
-    }
-
-    public Exception visitMovementOverrideSignal(MovementOverrideSignal s) {
-        try {
-            InternalRobot r = (InternalRobot) getObjectByID(s.getRobotID());
-            if (!canMove(r.getRobotLevel(), s.getNewLoc()))
-                return new GameActionException(GameActionExceptionType.CANT_MOVE_THERE, "Cannot move to location: " + s.getNewLoc());
-            r.setLocation(s.getNewLoc());
-        } catch (Exception e) {
-            return e;
-        }
-        addSignal(s);
-        return null;
-    }
-
-    public Exception visitMovementSignal(MovementSignal s) {
-        try {
-            InternalRobot r = (InternalRobot) getObjectByID(s.getRobotID());
-            MapLocation loc = (s.isMovingForward() ? r.getLocation().add(r.getDirection()) : r.getLocation().add(r.getDirection().opposite()));
-
-            r.setLocation(loc);
-
-            addSignal(s);
-        } catch (Exception e) {
-            return e;
-        }
-        return null;
-    }
-
-    public Exception visitSetDirectionSignal(SetDirectionSignal s) {
-        try {
-            InternalRobot r = (InternalRobot) getObjectByID(s.getRobotID());
-            Direction dir = s.getDirection();
-
-            r.setDirection(dir);
-
-            addSignal(s);
-        } catch (Exception e) {
-            return e;
-        }
-        return null;
-    }
-
-    public Exception visitSpawnSignal(SpawnSignal s) {
-        try {
-            InternalRobot parent;
-            int parentID = s.getParentID();
-            MapLocation loc;
-            if (parentID == 0) {
-                parent = null;
-                loc = s.getLoc();
-                if (loc == null) {
-                    ErrorReporter.report("Null parent and loc in visitSpawnSignal", true);
-                    return new Exception();
-                }
-            } else {
-                parent = (InternalRobot) getObjectByID(parentID);
-                loc = parent.getLocation().add(parent.getDirection());
-            }
-
-            //note: this also adds the signal
-            GameWorldFactory.createPlayer(this, s.getType(), loc, s.getTeam(), parent);
-
-        } catch (Exception e) {
-            return e;
-        }
-        return null;
-    }
-
-<<<<<<< HEAD
-    public Exception visitMapOriginSignal(MapOriginSignal s) {
-        addSignal(s);
-        return null;
-    }
-=======
-    public Exception visitStartTeleportSignal(StartTeleportSignal s) {
-        try {
-            InternalRobot r = (InternalRobot) getObjectByID(s.getRobotID());
-            InternalRobot fromTeleporter = (InternalRobot) getObjectByID(s.getFromTeleporterID());
-            InternalRobot toTeleporter = (InternalRobot) getObjectByID(s.getToTeleporterID());
-            r.setTeleportAction(fromTeleporter, toTeleporter, s.getTeleportLoc());
-            addSignal(s);
-        } catch (Exception e) {
-            return e;
-        }
-        return null;
-    }
-
-    public Exception visitDoTeleportSignal(DoTeleportSignal s) {
-        try {
-            InternalRobot r = (InternalRobot) getObjectByID(s.getRobotID());
-            r.setLocation(s.getTeleportLoc());
-            //addSignal(s);
-//            addSignal(new MovementSignal(r, s.getTeleportLoc(), true, 0));
-            addSignal(new DoTeleportSignal(r, s.getTeleportLoc()));
-        } catch (Exception e) {
-            return e;
-        }
-        return null;
-    }
-
-    public Exception visitDeploySignal(DeploySignal s) {
-        try {
-            InternalRobot r = (InternalRobot) getObjectByID(s.getRobotID());
-            r.setAction(ActionType.DEPLOYING, GameConstants.TURRET_DEPLOY_TIME);
-            r.getBuffs().addBuff(new TurretDeployBuff(r));
-        } catch (Exception ex) {
-            return ex;
-        }
-        return null;
-    }
-
-    public Exception visitUndeploySignal(UndeploySignal s) {
-        try {
-            InternalRobot r = (InternalRobot) getObjectByID(s.getRobotID());
-            r.setAction(ActionType.UNDEPLOYING, 1/*GameConstants.TURRET_UNDEPLOY_TIME*/);
-            r.getBuffs().removeBuff(BuffType.TURRET_DEPLOY);
-        } catch (Exception ex) {
-            return ex;
-        }
-        return null;
-    }
-
-    public Exception visitLightningShieldSignal(LightningShieldSignal s) {
-        try {
-            InternalRobot r = (InternalRobot) getObjectByID(s.getRobotID());
-            //r.getBuffs().addBuff(new LightningShieldDebuff(r, s.getRounds(), s.getRadius(), s.getPower()));
-        } catch (Exception ex) {
-            return ex;
-        }
-        return null;
-    }
-
->>>>>>> 2aad2bfc
-    // *****************************
-    //    UTILITY METHODS
-    // *****************************
-    private static MapLocation origin = new MapLocation(0, 0);
-
-    protected static boolean inAngleRange(MapLocation sensor, Direction dir, MapLocation target, double cosHalfTheta) {
-        MapLocation dirVec = origin.add(dir);
-        double dx = target.getX() - sensor.getX();
-        double dy = target.getY() - sensor.getY();
-        int a = dirVec.getX();
-        int b = dirVec.getY();
-        double dotProduct = a * dx + b * dy;
-
-        if (dotProduct < 0) {
-            if (cosHalfTheta > 0)
-                return false;
-        } else if (cosHalfTheta < 0)
-            return true;
-
-        double rhs = cosHalfTheta * cosHalfTheta * (dx * dx + dy * dy) * (a * a + b * b);
-
-        if (dotProduct < 0)
-            return (dotProduct * dotProduct <= rhs + 0.00001d);
-        else
-            return (dotProduct * dotProduct >= rhs - 0.00001d);
-    }
-
-    // TODO: make a faster implementation of this
-    private InternalRobot[] getAllRobotsWithinRadiusDonutSq(MapLocation center, int outerRadiusSquared, int innerRadiusSquared) {
-        ArrayList<InternalRobot> robots = new ArrayList<InternalRobot>();
-
-        for (InternalObject o : gameObjectsByID.values()) {
-            if (!(o instanceof InternalRobot))
-                continue;
-            if (o.getLocation() != null && o.getLocation().distanceSquaredTo(center) <= outerRadiusSquared
-                    && o.getLocation().distanceSquaredTo(center) > innerRadiusSquared)
-                robots.add((InternalRobot) o);
-        }
-
-        return robots.toArray(new InternalRobot[robots.size()]);
-    }
-
-    // TODO: make a faster implementation of this
-    public MapLocation[] getAllMapLocationsWithinRadiusSq(MapLocation center, int radiusSquared) {
-        ArrayList<MapLocation> locations = new ArrayList<MapLocation>();
-
-        int radius = (int) Math.sqrt(radiusSquared);
-
-        int minXPos = center.getX() - radius;
-        int maxXPos = center.getX() + radius;
-        int minYPos = center.getY() - radius;
-        int maxYPos = center.getY() + radius;
-
-        for (int x = minXPos; x <= maxXPos; x++) {
-            for (int y = minYPos; y <= maxYPos; y++) {
-                MapLocation loc = new MapLocation(x, y);
-                TerrainTile tile = gameMap.getTerrainTile(loc);
-                if (!tile.equals(TerrainTile.OFF_MAP) && loc.distanceSquaredTo(center) < radiusSquared)
-                    locations.add(loc);
-            }
-        }
-
-        return locations.toArray(new MapLocation[locations.size()]);
-    }
-
-    protected void adjustTeamPoints(InternalRobot r, int points) {
-        teamPoints[r.getTeam().ordinal()] += points;
-    }
-}
+package battlecode.world;
+
+import java.util.ArrayList;
+import java.util.Collection;
+import java.util.HashMap;
+import java.util.HashSet;
+import java.util.LinkedHashMap;
+import java.util.Map;
+import java.util.Random;
+import java.util.Set;
+
+import com.google.common.base.Functions;
+import com.google.common.base.Predicate;
+import com.google.common.collect.HashMultimap;
+import com.google.common.collect.Iterables;
+import com.google.common.collect.Multimap;
+
+import battlecode.common.Direction;
+import battlecode.common.GameActionException;
+import battlecode.common.GameActionExceptionType;
+import battlecode.common.GameConstants;
+import battlecode.common.MapLocation;
+import battlecode.common.Message;
+import battlecode.common.RobotLevel;
+import battlecode.common.Team;
+import battlecode.common.TerrainTile;
+import battlecode.engine.ErrorReporter;
+import battlecode.engine.GenericWorld;
+import battlecode.engine.PlayerFactory;
+import battlecode.engine.instrumenter.RobotMonitor;
+import battlecode.engine.signal.*;
+import battlecode.serial.DominationFactor;
+import battlecode.serial.GameStats;
+import battlecode.serial.RoundStats;
+import battlecode.server.Config;
+import battlecode.world.signal.*;
+
+/**
+ * The primary implementation of the GameWorld interface for
+ * containing and modifying the game map and the objects on it.
+ */
+/*
+TODO:
+- comments
+- move methods from RCimpl to here, add signalhandler methods
+ */
+public class GameWorld extends BaseWorld<InternalObject> implements GenericWorld {
+
+    private static final int NUM_ARCHONS_PER_TEAM = 6; // also need to change value in Match.java
+    private final GameMap gameMap;
+    private RoundStats roundStats = null;	// stats for each round; new object is created for each round
+    private final GameStats gameStats = new GameStats();		// end-of-game stats
+    private double[] teamPoints;
+    private final Map<MapLocation3D, InternalObject> gameObjectsByLoc;
+	//private final Multimap<MapLocation, InternalComponent> looseComponents;
+    private final Set<MapLocation>[] teleportersByTeam;
+    
+    private boolean[][] minedLocs;
+
+    @SuppressWarnings("unchecked")
+    public GameWorld(GameMap gm, String teamA, String teamB, long[][] oldArchonMemory) {
+		super(gm.getSeed(),teamA,teamB,oldArchonMemory);
+        gameMap = gm;
+        gameObjectsByLoc = new HashMap<MapLocation3D, InternalObject>();
+		//looseComponents = HashMultimap.create();
+        teleportersByTeam = new Set[]{
+                    new HashSet<MapLocation>(),
+                    new HashSet<MapLocation>()};
+        minedLocs = new boolean[gm.getHeight()][gm.getWidth()];
+        teamPoints = new double[2];
+        //testScoreCounter();
+    }
+
+	public int getMapSeed() {
+		return gameMap.getSeed();
+	}
+
+    public GameMap getGameMap() {
+        return gameMap;
+    }
+
+    public void processBeginningOfRound() {
+        currentRound++;
+
+        wasBreakpointHit = false;
+
+        // process all gameobjects
+        InternalObject[] gameObjects = new InternalObject[gameObjectsByID.size()];
+        gameObjects = gameObjectsByID.values().toArray(gameObjects);
+        for (int i = 0; i < gameObjects.length; i++) {
+            gameObjects[i].processBeginningOfRound();
+        }
+
+	}
+
+    public void processEndOfRound() {
+        // process all gameobjects
+        InternalObject[] gameObjects = new InternalObject[gameObjectsByID.size()];
+        gameObjects = gameObjectsByID.values().toArray(gameObjects);
+        for (int i = 0; i < gameObjects.length; i++) {
+            gameObjects[i].processEndOfRound();
+        }
+
+        // calculate some stats
+        double[] totalEnergon = new double[3];
+        int[] numArchons = new int[2];
+        double[][] archonProduction = new double[2][NUM_ARCHONS_PER_TEAM];
+        //~ int[] numRobots = new int[2];
+        boolean teamADead = true, teamBDead = true;
+        for (InternalObject obj : gameObjectsByID.values()) {
+            if (!(obj instanceof InternalRobot))
+                continue;
+            InternalRobot r = (InternalRobot) obj;
+            int team = r.getTeam().ordinal();
+            totalEnergon[team] += r.getEnergonLevel();
+            //~ numRobots[team]++;
+            if (r instanceof InternalRobot) {
+                // Buildings can survive for a really long time, so the game
+                // should end if one team only has buildings left.  It seems
+                // more natural to end the game when all archons are killed
+                // then when all non-buildings are killed.
+                if (teamADead && r.getTeam() == Team.A) teamADead = false;
+                if (teamBDead && r.getTeam() == Team.B) teamBDead = false;
+            }
+        }
+        //~ stats.setActiveTotal(numRobots[0], Team.A);
+        //~ stats.setActiveTotal(numRobots[1], Team.B);
+        //~ stats.setEnergon(totalEnergon[0], Team.A);
+        //~ stats.setEnergon(totalEnergon[1], Team.B);
+        //~ stats.setNumArchons(numArchons[0], Team.A);
+        //~ stats.setNumArchons(numArchons[1], Team.B);
+        //~ stats.setArchonProduction(archonProduction[0], Team.A);
+        //~ stats.setArchonProduction(archonProduction[1], Team.B);
+
+        teamPoints[Team.A.ordinal()] += getRoundPoints(Team.A);
+        teamPoints[Team.B.ordinal()] += getRoundPoints(Team.B);
+        int aPoints = (int) (teamPoints[Team.A.ordinal()]), bPoints = (int) (teamPoints[Team.B.ordinal()]);
+
+        roundStats = new RoundStats(archonProduction[0], archonProduction[1], aPoints, bPoints);
+
+        // check for mercy rule
+        //boolean teamAHasMinPoints = teamPoints[Team.A.ordinal()] >= gameMap.getMinPoints() || gameMap.getMaxRounds() < currentRound;
+        //boolean teamBHasMinPoints = teamPoints[Team.B.ordinal()] >= gameMap.getMinPoints() || gameMap.getMaxRounds() < currentRound;
+        //boolean teamAMercy = teamAHasMinPoints  &&
+        //        ((teamPoints[Team.A.ordinal()] - teamPoints[Team.B.ordinal()]) >= gameMap.getMinPoints() * (1 - GameConstants.PointsDecreaseFactor * (currentRound - gameMap.getMaxRounds() + 1)));
+        //boolean teamBMercy = teamBHasMinPoints && ((teamPoints[Team.B.ordinal()] - teamPoints[Team.A.ordinal()]) >= gameMap.getMinPoints() * (1 - GameConstants.PointsDecreaseFactor * (currentRound - gameMap.getMaxRounds() + 1)));
+
+
+        double diff = teamPoints[Team.A.ordinal()] - teamPoints[Team.B.ordinal()];
+        boolean teamAMercy = diff > gameMap.getMinPoints() || diff >= gameMap.getMinPoints() * (1 - GameConstants.POINTS_DECREASE_PER_ROUND_FACTOR * (currentRound - gameMap.getStraightMaxRounds() + 1));
+        diff -= 2 * diff;
+        boolean teamBMercy = diff > gameMap.getMinPoints() || diff >= gameMap.getMinPoints() * (1 - GameConstants.POINTS_DECREASE_PER_ROUND_FACTOR * (currentRound - gameMap.getStraightMaxRounds() + 1));
+
+        // determine if the game is over, and if so, who the winner is
+        // the game ends when either team has no living archons, when the round limit is up
+        // or when one team has exceeded the map's MIN_POINTS and has a lead of at least MIN_POINTS / 2
+        // the algorithm to determine the winner is:
+        // (1) team that killed the other team's archons
+        // (3) team that has the most points (mined the most flux)
+        // (4) team with the greatest energon production among living archons
+        // (5) team with the most total energon at the end of the game
+        // (6) team with the "smaller" team string
+        // (7) Team A wins
+        if (teamADead || teamBDead || teamAMercy || teamBMercy) {// || currentRound >= gameMap.getMaxRounds() - 1) {
+
+            running = false;
+
+            for (InternalObject o : gameObjectsByID.values()) {
+                if (o instanceof InternalRobot)
+                    RobotMonitor.killRobot(o.getID());
+            }
+
+            //System.out.println("Game ended");
+
+            gameStats.setPoints(Team.A, aPoints);
+            gameStats.setPoints(Team.B, bPoints);
+            gameStats.setNumArchons(Team.A, numArchons[0]);
+            gameStats.setNumArchons(Team.B, numArchons[1]);
+            gameStats.setTotalEnergon(Team.A, totalEnergon[0]);
+            gameStats.setTotalEnergon(Team.B, totalEnergon[1]);
+            if (!teamADead && teamBDead) {
+                winner = Team.A;
+                if (numArchons[0] >= NUM_ARCHONS_PER_TEAM)
+                    gameStats.setDominationFactor(DominationFactor.DESTROYED);
+                else
+                    gameStats.setDominationFactor(DominationFactor.PWNED);
+            } else if (!teamBDead && teamADead) {
+                winner = Team.B;
+                if (numArchons[1] >= NUM_ARCHONS_PER_TEAM)
+                    gameStats.setDominationFactor(DominationFactor.DESTROYED);
+                else
+                    gameStats.setDominationFactor(DominationFactor.PWNED);
+            } else if (aPoints != bPoints) {
+                if (teamAMercy) {
+                    gameStats.setDominationFactor(DominationFactor.OWNED);
+                    winner = Team.A;
+                } else if (teamBMercy) {
+                    gameStats.setDominationFactor(DominationFactor.OWNED);
+                    winner = Team.B;
+                } else {
+                    gameStats.setDominationFactor(DominationFactor.BEAT);
+                    if (aPoints > bPoints)
+                        winner = Team.A;
+                    else
+                        winner = Team.B;
+                }
+            } else {
+                if (numArchons[0] > numArchons[1]) {
+                    winner = Team.A;
+                    gameStats.setDominationFactor(DominationFactor.BARELY_BEAT);
+                } else if (numArchons[0] < numArchons[1]) {
+                    winner = Team.B;
+                    gameStats.setDominationFactor(DominationFactor.BARELY_BEAT);
+                } else {
+                    gameStats.setDominationFactor(DominationFactor.WON_BY_DUBIOUS_REASONS);
+                    if (totalEnergon[0] > totalEnergon[1])
+                        winner = Team.A;
+                    else if (totalEnergon[1] > totalEnergon[0])
+                        winner = Team.B;
+                    else {
+                        if (teamAName.compareTo(teamBName) <= 0)
+                            winner = Team.A;
+                        else
+                            winner = Team.B;
+                    }
+                }
+            }
+        }
+
+        // TESTING
+        //~ if(winner != null) {
+        //~ System.out.println("DF: " + gameStats.getDominationFactor());
+        //~ System.out.println("XF: " + gameStats.getExcitementFactor());
+        //~ int[] firstKill = gameStats.getTimeToFirstKill();
+        //~ System.out.println("1st kill: " + firstKill[0] + ", " + firstKill[1]);
+        //~ int[] firstArchonKill = gameStats.getTimeToFirstArchonKill();
+        //~ System.out.println("1st archon kill: " + firstArchonKill[0] + ", " + firstArchonKill[1]);
+        //~ }
+    }
+
+    public InternalObject getObject(MapLocation loc, RobotLevel level) {
+        return gameObjectsByLoc.get(new MapLocation3D(loc, level));
+    }
+
+	public <T extends InternalObject> T getObjectOfType(MapLocation loc, RobotLevel level, Class <T> cl) {
+		InternalObject o = getObject(loc,level);
+		if(cl.isInstance(o))
+			return cl.cast(o);
+		else
+			return null;
+	}
+
+    public InternalRobot getRobot(MapLocation loc, RobotLevel level) {
+        InternalObject obj = getObject(loc, level);
+        if (obj instanceof InternalRobot)
+            return (InternalRobot) obj;
+        else
+            return null;
+    }
+
+	/**
+	 * Returns a set of all loose components at {@code loc}.
+	 */
+	/*
+	public Collection<InternalComponent> getComponentsAt(MapLocation loc) {
+		return looseComponents.get(loc);
+	}
+
+	public Iterable<InternalComponent> getLooseComponents(Predicate<MapLocation> p) {
+		Set<MapLocation> keys = looseComponents.keySet();
+		Iterable<Collection<InternalComponent>> c = Iterables.transform(keys,Functions.forMap(looseComponents.asMap()));
+		return Iterables.concat(c);
+	}
+	*/
+
+    // should only be called by the InternalObject constructor
+    public void notifyAddingNewObject(InternalObject o) {
+        if (gameObjectsByID.containsKey(o.getID()))
+            return;
+        gameObjectsByID.put(o.getID(), o);
+        if (o.getLocation() != null) {
+            gameObjectsByLoc.put(new MapLocation3D(o.getLocation(), o.getRobotLevel()), o);
+        }
+    }
+
+	/*
+	public static boolean canStealComponent(InternalRobot thief, InternalRobot victim) {
+		return (!victim.isOn())&&thief.getLocation().distanceSquaredTo(victim.getLocation())<=2;
+	}
+	*/
+
+	public Collection<InternalObject> allObjects() {
+		return gameObjectsByID.values();
+	}
+
+    public void notifyAddingNewTeleporter(InternalRobot r) {
+        teleportersByTeam[r.getTeam().ordinal()].add(r.getLocation());
+    }
+
+    // TODO: move stuff to here
+    // should only be called by InternalObject.setLocation
+    public void notifyMovingObject(InternalObject o, MapLocation oldLoc, MapLocation newLoc) {
+        if (oldLoc != null) {
+            MapLocation3D oldLoc3D = new MapLocation3D(oldLoc, o.getRobotLevel());
+            if (gameObjectsByLoc.get(oldLoc3D) != o) {
+                ErrorReporter.report("Internal Error: invalid oldLoc in notifyMovingObject");
+                return;
+            }
+            gameObjectsByLoc.remove(oldLoc3D);
+        }
+        if (newLoc != null) {
+            gameObjectsByLoc.put(new MapLocation3D(newLoc, o.getRobotLevel()), o);
+        }
+    }
+
+    public void removeObject(InternalObject o) {
+        if (o.getLocation() != null) {
+            MapLocation3D loc3D = new MapLocation3D(o.getLocation(), o.getRobotLevel());
+            if (gameObjectsByLoc.get(loc3D) == o)
+                gameObjectsByLoc.remove(loc3D);
+            else
+                System.out.println("Couldn't remove " + o + " from the game");
+        } else
+            System.out.println("Couldn't remove " + o + " from the game");
+
+        if (gameObjectsByID.get(o.getID()) == o)
+            gameObjectsByID.remove(o.getID());
+
+        if (o instanceof InternalRobot) {
+            InternalRobot r = (InternalRobot) o;
+            r.freeMemory();
+        }
+    }
+
+    public boolean exists(InternalObject o) {
+        return gameObjectsByID.containsKey(o.getID());
+    }
+
+    /**
+     *@return the TerrainType at a given MapLocation <tt>loc<tt>
+     */
+    public TerrainTile getMapTerrain(MapLocation loc) {
+        return gameMap.getTerrainTile(loc);
+    }
+
+    // TODO: optimize this too
+    public int getUnitCount(Team team) {
+        int result = 0;
+        for (InternalObject o : gameObjectsByID.values()) {
+            if (!(o instanceof InternalRobot))
+                continue;
+            if (((InternalRobot) o).getTeam() == team)
+                result++;
+        }
+
+        return result;
+    }
+
+    public double getPoints(Team team) {
+        return teamPoints[team.ordinal()];
+    }
+
+    public boolean canMove(InternalRobot r, Direction dir) {
+        if (dir == Direction.NONE || dir == Direction.OMNI)
+            return false;
+
+        MapLocation loc = r.getLocation().add(dir);
+
+        return canMove(r.getRobotLevel(), loc);
+    }
+
+    public boolean canMove(RobotLevel level, MapLocation loc) {
+
+        return gameMap.getTerrainTile(loc).isTraversableAtHeight(level) && (gameObjectsByLoc.get(new MapLocation3D(loc, level)) == null);
+    }
+
+    public void splashDamageGround(MapLocation loc, double damage, double falloutFraction) {
+        //TODO: optimize this
+        InternalRobot[] robots = getAllRobotsWithinRadiusDonutSq(loc, 2, -1);
+        for (InternalRobot r : robots) {
+            if (r.getRobotLevel() == RobotLevel.ON_GROUND) {
+                if (r.getLocation().equals(loc))
+                    r.changeEnergonLevelFromAttack(-damage);
+                else
+                    r.changeEnergonLevelFromAttack(-damage * falloutFraction);
+            }
+        }
+    }
+
+    public InternalObject[] getAllGameObjects() {
+        return gameObjectsByID.values().toArray(new InternalObject[gameObjectsByID.size()]);
+    }
+
+	public InternalRobot getRobotByID(int id) {
+		return (InternalRobot)getObjectByID(id);
+	}
+
+    public Signal[] getAllSignals(boolean includeBytecodesUsedSignal) {
+        ArrayList<InternalRobot> energonChangedRobots = new ArrayList<InternalRobot>();
+        ArrayList<InternalRobot> fluxChangedRobots = new ArrayList<InternalRobot>();
+        ArrayList<InternalRobot> allRobots = null;
+        if (includeBytecodesUsedSignal)
+            allRobots = new ArrayList<InternalRobot>();
+        for (InternalObject obj : gameObjectsByID.values()) {
+            if (!(obj instanceof InternalRobot))
+                continue;
+            InternalRobot r = (InternalRobot) obj;
+            if (includeBytecodesUsedSignal)
+                allRobots.add(r);
+            if (r.clearEnergonChanged()) {
+            	energonChangedRobots.add(r);
+            }
+        }
+        signals.add(new EnergonChangeSignal(energonChangedRobots.toArray(new InternalRobot[]{})));
+        if (includeBytecodesUsedSignal)
+            signals.add(new BytecodesUsedSignal(allRobots.toArray(new InternalRobot[]{})));
+        return signals.toArray(new Signal[signals.size()]);
+    }
+
+    public RoundStats getRoundStats() {
+        return roundStats;
+    }
+
+    public GameStats getGameStats() {
+        return gameStats;
+    }
+
+    public void beginningOfExecution(int robotID) {
+        InternalRobot r = (InternalRobot) getObjectByID(robotID);
+        if (r != null)
+            r.processBeginningOfTurn();
+    }
+
+    public void endOfExecution(int robotID) {
+        InternalRobot r = (InternalRobot) getObjectByID(robotID);
+        r.setBytecodesUsed(RobotMonitor.getBytecodesUsed());
+        r.processEndOfTurn();
+    }
+
+	public void resetStatic() {
+	}
+
+	public double getRoundPoints(Team t) {
+		return 0.;
+	}
+
+    // ******************************
+    // SIGNAL HANDLER METHODS
+    // ******************************
+
+	SignalHandler<Exception> signalHandler = new AutoSignalHandler<Exception>(this) {
+		public Exception exceptionResponse(Exception e) {
+			return e;
+		}
+	};
+
+	public Exception visitSignal(Signal s) {
+		return signalHandler.visitSignal(s);
+	}
+
+    public Exception visitAttackSignal(AttackSignal s) {
+        try {
+            InternalRobot attacker = (InternalRobot) getObjectByID(s.getRobotID());
+            MapLocation targetLoc = s.getTargetLoc();
+            RobotLevel level = s.getTargetHeight();
+            InternalRobot target = getRobot(targetLoc, level);
+
+            double totalDamage = s.getWeaponType().attackPower;
+
+			if(target!=null) {
+				// takeDamage is responsible for checking the armor
+				target.takeDamage(totalDamage);
+			}
+
+			/* splash, in case we still want it
+            if (attacker.getRobotType() == RobotType.CHAINER) {
+                InternalRobot[] hits = getAllRobotsWithinRadiusDonutSq(targetLoc, GameConstants.CHAINER_SPLASH_RADIUS_SQUARED, -1);
+                for (InternalRobot r : hits) {
+                    if (r.getRobotLevel() == level)
+                        r.changeEnergonLevelFromAttack(-totalDamage);
+                }
+            } else if (target != null) {
+                target.changeEnergonLevelFromAttack(-totalDamage);
+            }
+			*/
+
+            addSignal(s);
+        } catch (Exception e) {
+            return e;
+        }
+        return null;
+    }
+
+	public Exception visitBroadcastSignal(BroadcastSignal s) {
+		InternalObject sender = gameObjectsByID.get(s.robotID);
+		Collection<InternalObject> objs = gameObjectsByLoc.values();
+		Predicate<InternalObject> pred = Util.robotWithinDistance(sender.getLocation(),s.range);
+		for(InternalObject o : Iterables.filter(objs,pred)) {
+			InternalRobot r = (InternalRobot)o;
+			r.enqueueIncomingMessage((Message)s.message.clone());
+		}
+		s.message = null;
+		addSignal(s);
+		return null;
+	}
+
+    public Exception visitDeathSignal(DeathSignal s) {
+        if (!running) {
+            // All robots emit death signals after the game
+            // ends.  We still want the client to draw
+            // the robots.
+            return null;
+        }
+        try {
+            int ID = s.getObjectID();
+            InternalObject obj = getObjectByID(ID);
+
+            if (obj instanceof InternalRobot) {
+                InternalRobot r = (InternalRobot) obj;
+                RobotMonitor.killRobot(ID);
+                if (r.hasBeenAttacked()) {
+                	gameStats.setUnitKilled(r.getTeam(), currentRound);
+                }
+            }
+            if (obj != null) {
+                removeObject(obj);
+                addSignal(s);
+            }
+        } catch (Exception e) {
+            return e;
+        }
+        return null;
+    }
+
+    public Exception visitEnergonChangeSignal(EnergonChangeSignal s) {
+        int[] robotIDs = s.getRobotIDs();
+        double[] energon = s.getEnergon();
+        for (int i = 0; i < robotIDs.length; i++) {
+            try {
+                InternalRobot r = (InternalRobot) getObjectByID(robotIDs[i]);
+                System.out.println("el " + energon[i] + " " + r.getEnergonLevel());
+                r.changeEnergonLevel(energon[i] - r.getEnergonLevel());
+            } catch (Exception e) {
+                return e;
+            }
+        }
+        return null;
+    }
+
+    public Exception visitIndicatorStringSignal(IndicatorStringSignal s) {
+        try {
+            addSignal(s);
+        } catch (Exception e) {
+            return e;
+        }
+        return null;
+    }
+
+	public Exception visitIronShieldSignal(IronShieldSignal s) {
+		InternalRobot r = getRobotByID(s.robotID);
+		r.activateShield();
+		addSignal(s);
+		return null;
+	}
+
+	public Exception visitLoadSignal(LoadSignal s) {
+		InternalRobot transport = getRobotByID(s.transportID);
+		InternalRobot passenger = getRobotByID(s.passengerID);
+		transport.addPassenger(passenger);
+		passenger.loadOnto(transport);
+		addSignal(s);
+		return null;
+	}
+
+	public Exception visitUnloadSignal(UnloadSignal s) {
+		InternalRobot transport = getRobotByID(s.transportID);
+		InternalRobot passenger = getRobotByID(s.passengerID);
+		transport.removePassenger(passenger);
+		passenger.unloadTo(s.unloadLoc);
+		addSignal(s);
+		return null;
+	}
+
+    public Exception visitMatchObservationSignal(MatchObservationSignal s) {
+        addSignal(s);
+        return null;
+    }
+
+    public Exception visitControlBitsSignal(ControlBitsSignal s) {
+        try {
+            InternalRobot r = (InternalRobot) getObjectByID(s.getRobotID());
+            r.setControlBits(s.getControlBits());
+
+            addSignal(s);
+        } catch (Exception e) {
+            return e;
+        }
+        return null;
+    }
+
+    public Exception visitMovementOverrideSignal(MovementOverrideSignal s) {
+        try {
+            InternalRobot r = (InternalRobot) getObjectByID(s.getRobotID());
+            if (!canMove(r.getRobotLevel(), s.getNewLoc()))
+                return new GameActionException(GameActionExceptionType.CANT_MOVE_THERE, "Cannot move to location: " + s.getNewLoc());
+            r.setLocation(s.getNewLoc());
+        } catch (Exception e) {
+            return e;
+        }
+        addSignal(s);
+        return null;
+    }
+
+    public Exception visitMovementSignal(MovementSignal s) {
+        try {
+            InternalRobot r = (InternalRobot) getObjectByID(s.getRobotID());
+            MapLocation loc = (s.isMovingForward() ? r.getLocation().add(r.getDirection()) : r.getLocation().add(r.getDirection().opposite()));
+
+            r.setLocation(loc);
+
+            addSignal(s);
+        } catch (Exception e) {
+            return e;
+        }
+        return null;
+    }
+
+    public Exception visitSetDirectionSignal(SetDirectionSignal s) {
+        try {
+            InternalRobot r = (InternalRobot) getObjectByID(s.getRobotID());
+            Direction dir = s.getDirection();
+
+            r.setDirection(dir);
+
+            addSignal(s);
+        } catch (Exception e) {
+            return e;
+        }
+        return null;
+    }
+
+    public Exception visitSpawnSignal(SpawnSignal s) {
+        try {
+            InternalRobot parent;
+            int parentID = s.getParentID();
+            MapLocation loc;
+            if (parentID == 0) {
+                parent = null;
+                loc = s.getLoc();
+                if (loc == null) {
+                    ErrorReporter.report("Null parent and loc in visitSpawnSignal", true);
+                    return new Exception();
+                }
+            } else {
+                parent = (InternalRobot) getObjectByID(parentID);
+                loc = parent.getLocation().add(parent.getDirection());
+            }
+
+            //note: this also adds the signal
+            GameWorldFactory.createPlayer(this, s.getType(), loc, s.getTeam(), parent);
+
+        } catch (Exception e) {
+            return e;
+        }
+        return null;
+    }
+
+    // *****************************
+    //    UTILITY METHODS
+    // *****************************
+    private static MapLocation origin = new MapLocation(0, 0);
+
+    protected static boolean inAngleRange(MapLocation sensor, Direction dir, MapLocation target, double cosHalfTheta) {
+        MapLocation dirVec = origin.add(dir);
+        double dx = target.getX() - sensor.getX();
+        double dy = target.getY() - sensor.getY();
+        int a = dirVec.getX();
+        int b = dirVec.getY();
+        double dotProduct = a * dx + b * dy;
+
+        if (dotProduct < 0) {
+            if (cosHalfTheta > 0)
+                return false;
+        } else if (cosHalfTheta < 0)
+            return true;
+
+        double rhs = cosHalfTheta * cosHalfTheta * (dx * dx + dy * dy) * (a * a + b * b);
+
+        if (dotProduct < 0)
+            return (dotProduct * dotProduct <= rhs + 0.00001d);
+        else
+            return (dotProduct * dotProduct >= rhs - 0.00001d);
+    }
+
+    // TODO: make a faster implementation of this
+    private InternalRobot[] getAllRobotsWithinRadiusDonutSq(MapLocation center, int outerRadiusSquared, int innerRadiusSquared) {
+        ArrayList<InternalRobot> robots = new ArrayList<InternalRobot>();
+
+        for (InternalObject o : gameObjectsByID.values()) {
+            if (!(o instanceof InternalRobot))
+                continue;
+            if (o.getLocation() != null && o.getLocation().distanceSquaredTo(center) <= outerRadiusSquared
+                    && o.getLocation().distanceSquaredTo(center) > innerRadiusSquared)
+                robots.add((InternalRobot) o);
+        }
+
+        return robots.toArray(new InternalRobot[robots.size()]);
+    }
+
+    // TODO: make a faster implementation of this
+    public MapLocation[] getAllMapLocationsWithinRadiusSq(MapLocation center, int radiusSquared) {
+        ArrayList<MapLocation> locations = new ArrayList<MapLocation>();
+
+        int radius = (int) Math.sqrt(radiusSquared);
+
+        int minXPos = center.getX() - radius;
+        int maxXPos = center.getX() + radius;
+        int minYPos = center.getY() - radius;
+        int maxYPos = center.getY() + radius;
+
+        for (int x = minXPos; x <= maxXPos; x++) {
+            for (int y = minYPos; y <= maxYPos; y++) {
+                MapLocation loc = new MapLocation(x, y);
+                TerrainTile tile = gameMap.getTerrainTile(loc);
+                if (!tile.equals(TerrainTile.OFF_MAP) && loc.distanceSquaredTo(center) < radiusSquared)
+                    locations.add(loc);
+            }
+        }
+
+        return locations.toArray(new MapLocation[locations.size()]);
+    }
+
+    protected void adjustTeamPoints(InternalRobot r, int points) {
+        teamPoints[r.getTeam().ordinal()] += points;
+    }
+}