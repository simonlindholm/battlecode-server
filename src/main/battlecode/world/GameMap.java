--- conflicted
+++ resolved
@@ -650,45 +650,31 @@
         for(InitialRobotInfo robot : initialRobots) {
             final MapLocation loc = robot.getLocation(zeroOrigin);
 
-            if(robot.type == RobotType.ZOMBIEDEN) {
-<<<<<<< HEAD
-                if (loc.equals(symmetry.getOpposite(loc, this.width, this.height))) return false;
-=======
-                if(symVert) {
-                    if(y == height - y - 1) return false;
-                } else if (symHoriz) {
-                    if(x == width - x - 1) return false;
-                } else if (symNegDiag) {
-                    if(x == height - y - 1 && y == width - x - 1) return false;
-                } else if (symPosDiag) {
-                    if(x == y) return false;
-                } else if (symRot) {
-                    if(x == width - x - 1 && y == height - y - 1) return false;
-                } else {
+            if(robot.type == RobotType.ZOMBIEDEN && robot.team == Team.ZOMBIE) {
+                if (loc.equals(symmetry.getOpposite(loc, this.width, this.height))) {
+                    return false;
+                }
+
+                // Check to see if this den is significantly closer to one team than other
+                int closestADist = Integer.MAX_VALUE;
+                int closestBDist = Integer.MAX_VALUE;
+                for (InitialRobotInfo otherBot : initialRobots) {
+                    if(otherBot.team == Team.A) {
+                        closestADist = Math.min(closestADist, loc.distanceSquaredTo(otherBot.getLocation(zeroOrigin)));
+                    } else if (otherBot.team == Team.B) {
+                        closestBDist = Math.min(closestBDist, loc.distanceSquaredTo(otherBot.getLocation(zeroOrigin)));
+                    }
+                }
+                if (Math.abs(closestADist-closestBDist) < 5) {
+                    Server.warn("Map "+mapName+" is not tournament legal. Den distanceSquared difference is <5");
+                    return false; // Must be at least a flat distance greater
+                }
+                if ((closestADist < closestBDist && closestADist*1.3 > closestBDist) ||
+                        (closestBDist < closestADist && closestBDist*1.3 > closestADist)) {
+                    Server.warn("Map "+mapName+" is not tournament legal. Den distanceSquared difference is <30%");
                     return false;
                 }
                 
-                // Check to see if this den is significantly closer to one team than other
-                int closestADist = 1000;
-                int closestBDist = 1000;
-                for(InitialRobotInfo otherBot : initialRobots) {
-                    if(otherBot.team == Team.A) {
-                        closestADist = Math.min(closestADist, (int)Math.sqrt(loc.distanceSquaredTo(otherBot.getLocation(origin))));
-                    } else if (otherBot.team == Team.B) {
-                        closestBDist = Math.min(closestBDist, (int)Math.sqrt(loc.distanceSquaredTo(otherBot.getLocation(origin))));
-                    }
-                }
-                if(Math.abs(closestADist-closestBDist) < 5) {
-                    System.out.println("Map is not tournament legal. Den distance difference is <5");
-                    return false; // Must be at least a flat distance greater
-                }
-                if((closestADist < closestBDist && closestADist*1.3 > closestBDist) ||
-                        (closestBDist < closestADist && closestBDist*1.3 > closestADist)) {
-                    System.out.println("Map is not tournament legal. Den distance difference is <30%");
-                    return false;
-                }
-                
->>>>>>> 0b52ad20
             }
         }
 
