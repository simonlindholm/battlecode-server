package battlecode.world;

import battlecode.common.GameConstants;
import battlecode.common.MapLocation;
import battlecode.common.RobotType;
import battlecode.common.Team;
import battlecode.server.ErrorReporter;
import battlecode.server.Config;
import battlecode.world.GameMap.MapProperties;
import org.xml.sax.Attributes;
import org.xml.sax.helpers.DefaultHandler;

import javax.xml.parsers.SAXParser;
import javax.xml.parsers.SAXParserFactory;
import java.io.FileInputStream;
import java.io.FileNotFoundException;
import java.util.*;

/**
 * This class contains the code for reading an XML map file and converting it
 * to a proper GameMap.
 */
public class XMLMapHandler extends DefaultHandler {

    /**
     * An enum to keep track of the two types of terrain that might appear in
     * a map file.
     */
    public enum TerrainType {
        /**
         * Denotes a tile that has a positive number of parts and no rubble.
         */
        PARTS,
        /**
         * Denotes a tile that has no parts and any amount of rubble.
         */
        RUBBLE
    }

    /**
     * Implements a stack for keeping track of XML elements.
     */
    private LinkedList<String> xmlStack = new LinkedList<>();
    /**
     * Contains a SymbolData for each cell on the map.
     */
    private SymbolData[][] map = null;
<<<<<<< HEAD
    private Map<String, SymbolData> symbolMap = new HashMap<String, SymbolData>();

    private interface SymbolData {

        public void setPartsValue(double value);
        
        public void setRubbleValue(double value);

        public double partsValue();
        
        public double rubbleValue();

        public TerrainTile tile();
        /* Returns {@code true} if createGameObject() does anything. */
=======
    /**
     * A mapping from a string to a map element type. These will be used in
     * each XML file to specify the contents of each map cell.
     */
    private Map<String, SymbolData> symbolMap = new HashMap<>();
    /**
     * The width of the map.
     */
    private int mapWidth;
    /**
     * The height of the map.
     */
    private int mapHeight;
    /**
     * The name of the map.
     */
    private String mapName = "";
    /**
     * Used to pass to the GameMap constructor.
     */
    private Map<MapProperties, Integer> mapProperties = new
            HashMap<>();
    /**
     * Zombie spawn schedule for the GameMap constructor.
     */
    private ZombieSpawnSchedule zSchedule = new ZombieSpawnSchedule();
>>>>>>> ca055bea

    /**
     * The result of the parsing; created the first time getParsedMap()
     * is called.
     */
    private GameMap resultMap;

    /**
     * Sets the map name.
     *
     * @param mn the map name.
     */
    public void setMapName(String mn) {
        this.mapName = mn;
    }

    /**
     * A class to hold information about a particular map cell.
     */
    private interface SymbolData {
        /**
         * Sets the integer value associated with this cell.
         *
         * @param value the new value for this cell.
         */
        void setValue(double value);

        /**
         * Returns the integer value associated with this cell.
         *
         * @return the integer value associated with this cell.
         */
        double getValue();

        /**
         * Returns the TerrainType associated with this cell.
         *
         * @return the TerrainType associatd with this cell.
         */
        TerrainType tile();

        /**
         * Give the robot that should be placed at a tile for this type of symbol
         * when the game starts.
         *
         * @param originOffsetX the x offset from the origin of the tile
         * @param originOffsetY the y offset from the origin of the tile
         */
        Optional<GameMap.InitialRobotInfo> getRobotAt(int originOffsetX, int originOffsetY);

        /**
         * Returns whether two SymbolDatas are equivalent but represent
         * opposite teams. The opposite of team A is team B (and vice-versa),
         * and the opposite of team ZOMBIE is also team ZOMBIE. This is used
         * to verify that a map is symmetric.
         *
         * @param data the SymbolData to compare this to.
         * @return whether the SymbolData represents a possible counterpart
         * on a symmetric map.
         */
        boolean equalsMirror(SymbolData data);

        /**
         * Returns a copy of this SymbolData.
         *
         * @return a copy of this SymbolData.
         */
        SymbolData copy();
    }

    /**
     * A factory to create symbol data based on XML attributes.
     */
    private interface SymbolDataFactory {

        /**
         * Returns a SymbolData given XML attributes.
         *
         * @param att the XML attributes.
         * @return a SymbolData based on the XML data.
         */
        SymbolData create(Attributes att);
    }

    /**
     * A SymbolData type to represent a general terrain map cell (a cell
     * containing no robots or other game objects).
     */
    private static class TerrainData implements SymbolData {

        /**
         * A factory that returns a TerrainData with the given terrain type.
         */
        public static final SymbolDataFactory factory = att -> {
            String type = getRequired(att, "terrain");
            return new TerrainData(TerrainType.valueOf(type));
        };
<<<<<<< HEAD
        private TerrainTile tile;
        private double partsValue;
        private double rubbleValue;
=======

        /**
         * Stores the terrain type for this map cell.
         */

        private TerrainType tile;
        /**
         * Stores either the number of parts or the amount of rubble,
         * depending on the terrain type.
         */
        private double value;
>>>>>>> ca055bea

        /**
         * Creates a new TerrainData based on a specific terrain.
         * @param tile the terrain to use for this TerrainData.
         */
        public TerrainData(TerrainType tile) {
            this.tile = tile;
<<<<<<< HEAD
            this.partsValue = -1;
            this.rubbleValue = -1;
        }

        public void setPartsValue(double value) {
            this.partsValue = value;
        }
        
        public void setRubbleValue(double value) {
            this.rubbleValue = value;
=======
            this.value = 0;
        }

        /**
         * Sets the value for this cell.
         *
         * @param value the new value for this cell.
         */
        @Override
        public void setValue(double value) {
            this.value = value;
>>>>>>> ca055bea
        }

        /**
         * Returns the value for this cell.
         *
         * @return the value for this cell.
         */
        @Override
        public double getValue() {
            return this.value;
        }
<<<<<<< HEAD
        
        public double partsValue() {
            return this.partsValue;
        }
        
        public double rubbleValue() {
            return this.rubbleValue;
=======

        /**
         * Returns the terrain type for this cell.
         *
         * @return the terrain type for this cell.
         */
        @Override
        public TerrainType tile() {
            return tile;
>>>>>>> ca055bea
        }

        /**
         * Returns nothing, because there are no robots on terrain cells.
         */
        @Override
        public Optional<GameMap.InitialRobotInfo> getRobotAt(int originOffsetX, int originOffsetY) {
            return Optional.empty();
        }

        /**
         * Returns whether the other SymbolData is exactly equal to this one.
         *
         * @param data the SymbolData to compare this to.
         * @return whether the other SymbolData is exactly equal to this one.
         */
        @Override
        public boolean equalsMirror(SymbolData data) {
            if (!(data instanceof TerrainData))
                return false;
            TerrainData d = (TerrainData) data;
            return d.tile == tile && d.partsValue == partsValue && d.rubbleValue == rubbleValue;
        }

        /**
         * Returns a copy of itself.
         *
         * @return a copy of itself.
         */
        @Override
        public SymbolData copy() {
            TerrainData t = new TerrainData(this.tile);
            t.setPartsValue(this.partsValue);
            t.setRubbleValue(this.rubbleValue);
            return t;
        }
    }

    /**
     * A SymbolData type to represent map cells that contain robots.
     */
    private static class RobotData implements SymbolData {

        /**
         * A factory that produces SymbolData for map cells that contain a
         * specific robot type from a specific team.
         */
        public static final SymbolDataFactory factory = att -> {
            String type = getRequired(att, "type");
            Team team = Team.valueOf(getRequired(att, "team"));
            return new RobotData(RobotType.valueOf(type), team);
        };

        /**
         * The RobotType associated with this map cell.
         */
        public final RobotType type;
        /**
         * The team of the robot associated with this map cell.
         */
        public final Team team;
<<<<<<< HEAD
        public final Team mine;
        private double partsValue;
        private double rubbleValue;
=======
>>>>>>> ca055bea

        /**
         * Creates a new RobotData to represent a map cell containing a robot
         * of a specific type and team.
         *
         * @param type the robot's type.
         * @param team the robot's team.
         */
        public RobotData(RobotType type, Team team) {
            this.type = type;
            this.team = team;
<<<<<<< HEAD
            this.mine = mine;
            this.partsValue = -1;
            this.rubbleValue = -1;
        }

        public void setPartsValue(double value) {
            this.partsValue = value;
        }
        
        public void setRubbleValue(double value) {
            this.rubbleValue = value;
        }
        
        public double partsValue() {
            return this.partsValue;
        }
        
        public double rubbleValue() {
            return this.rubbleValue;
        }

        public TerrainTile tile() {
            return TerrainTile.RUBBLE;
        }

        public void createGameObject(GameWorld world, MapLocation loc) {
            InternalRobot robot = GameWorldFactory.createPlayer(world, type, loc, team, null, false, 0);
=======
        }

        /**
         * Does nothing.
         *
         * @param value ignored.
         */
        public void setValue(double value) {
>>>>>>> ca055bea
        }

        /**
         * Returns 0.
         *
         * @return 0.
         */
        public double getValue() {
            return 0;
        }

        /**
         * Returns the terrain type associated with this map cell (always
         * RUBBLE, because robots do not start on cells with parts).
         * @return RUBBLE.
         */
        public TerrainType tile() {
            return TerrainType.RUBBLE;
        }

        /**
         * Gives a robot of the specific type and team at the
         * given origin offset.
         */
        @Override
        public Optional<GameMap.InitialRobotInfo> getRobotAt(int originOffsetX, int originOffsetY) {
            return Optional.of(
                    new GameMap.InitialRobotInfo(originOffsetX, originOffsetY, type, team)
            );
        }

        /**
         * Returns whether the other map cell represents a robot of the
         * opposite team. The opposite of team A is team B and vice-versa.
         * The opposite of team ZOMBIE is also team ZOMBIE.
         *
         * @param data the SymbolData to compare this to.
         * @return whether the other SymbolData represents a symmetric copy
         * of this one.
         */
        public boolean equalsMirror(SymbolData data) {
            if (!(data instanceof RobotData))
                return false;
            RobotData d = (RobotData) data;
<<<<<<< HEAD
            return type == d.type && team == d.team.opponent() && mine == d.mine && d.partsValue == partsValue && d.rubbleValue == rubbleValue;
        }

        public String toString() {
            return String.format("%s:%s:%s", type, team, mine);
=======
            return type == d.type && team == d.team.opponent();
>>>>>>> ca055bea
        }

        /**
         * Returns a copy of itself.
         *
         * @return a copy of itself.
         */
        public SymbolData copy() {
<<<<<<< HEAD
            RobotData r = new RobotData(this.type, this.team, this.mine);
            r.setPartsValue(this.partsValue);
            r.setRubbleValue(this.rubbleValue);
            return r;
        }
    }

    private class SymbolTile {

        SymbolData data;
        MapLocation loc;

        public SymbolTile(SymbolData data, MapLocation loc) {
            this.data = data;
            this.loc = loc;
        }

        public void createGameObject(GameWorld world) {
            data.createGameObject(world, loc);
=======
            return new RobotData(this.type, this.team);
>>>>>>> ca055bea
        }
    }

    /**
     * A SymbolDataFactory for each possible symbol "type" that can appear in
     * the map file. This will include TERRAIN (cells without units) and all
     * the different robot types.
     */
    private static final Map<String, SymbolDataFactory> factories = new
            HashMap<>();

    static {
        factories.put("TERRAIN", TerrainData.factory);
        for (RobotType ch : RobotType.values()) {
            factories.put(ch.name(), RobotData.factory);
        }
    }
    /**
     * Current row as we are scanning the map data.
     */
    private int currentRow = 0;
    /**
     * Current column as we are scanning the map data.
     */
    private int currentCol = 0;
    /**
     * Stores what has been read of a map cell token so far as we scan the
     * map data.
     */
    private String dataSoFar = "";

    /**
     * This method validates a given attribute, returning its value
     * if it is present and failing if it does not.
     *
     * @param attributes the SAX Attributes instance.
     * @param property   the property to check for.
     * @return the String value of the specified attribute.
     */
    private static String getRequired(Attributes attributes, String property) {
        String result = getOptional(attributes, property);

        if (result == null) {
            fail("XML element in map is missing required attribute '" +
                            property + "'",
                    "Check that all the elements in the map file have all " +
                            "their required attributes.\n");
            return null;
        } else {
            return result;
        }
    }

    /**
     * This method returns the value of an attribute without validating its
     * existence.
     *
     * @param attributes the SAX Attributes instance
     * @param property   the property to get the value of
     * @return the String value of the specified attribute, or
     * <code>null</code> if it doesn't exist
     */
    private static String getOptional(Attributes attributes, String property) {
        int propertyIndex = attributes.getIndex(property);
        if (propertyIndex < 0) {
            return null;
        } else {
            return attributes.getValue(propertyIndex);
        }
    }

    /**
     * This method validates that an XML element is the current parent
     * element (i.e. is on the top of the stack); if it isn't, it fails.
     *
     * @param child the name of the element to check for
     * @param parent the name of the parent element to check for
     */
    private void requireElement(String child, String parent) {
        if (!xmlStack.getLast().equals(parent)) {
            fail("<" + child + "> allowed only as a child of <" + parent +
                    ">", "Make sure that all elements in the map file have " +
                    "the right parent elements, according to the map file " +
                    "specs. \n");
        }
    }

    /**
     * {@inheritDoc}
     */
    @Override
    public void startElement(String uri, String localName, String qName,
                             Attributes attributes) {
        // Separately handle each case of element name.
        if (qName.equals("map")) {
            // Ensure that the <map> element is the document root.
            if (xmlStack.size() > 0) {
                fail("<map> must be the root element of the map document",
                        "Check that <map> is the root node.\nCheck that <map>" +
                                " occurs nowhere else in the map file.\n");
            }

            if ("false".equals(getOptional(attributes, "constraints"))) {
                // Special map, don't check size constraints.
                mapHeight = Integer.parseInt(getRequired(attributes, "height"));
                mapWidth = Integer.parseInt(getRequired(attributes, "width"));
            } else {
                // Check the bounds of the map height.
                mapHeight = Integer.parseInt(getRequired(attributes, "height"));
                if (mapHeight < GameConstants.MAP_MIN_HEIGHT || mapHeight >
                        GameConstants.MAP_MAX_HEIGHT)
                    fail("map height '" + mapHeight + "' exceeds limits",
                            "Check that the map file defines a height that is" +
                                    " consistent with GameConstants" +
                                    ".MAP_MAX_HEIGHT (" + GameConstants
                                    .MAP_MAX_HEIGHT + ") and GameConstants" +
                                    ".MAP_MIN_HEIGHT (" + GameConstants
                                    .MAP_MIN_HEIGHT + ").\n");

                // Check the bounds of the map width.
                mapWidth = Integer.parseInt(getRequired(attributes, "width"));
                if (mapWidth < GameConstants.MAP_MIN_WIDTH || mapWidth >
                        GameConstants.MAP_MAX_WIDTH)
                    fail("map width '" + mapWidth + "' exceeds limits",
                            "Check that the map file defines a width that is " +
                                    "consistent with GameConstants" +
                                    ".MAP_MAX_WIDTH and GameConstants" +
                                    ".MAP_MIN_WIDTH.\n");
            }

            // Update the map properties Map.
            mapProperties.put(MapProperties.HEIGHT, mapHeight);
            mapProperties.put(MapProperties.WIDTH, mapWidth);

            // Allocate map tiles based on the width and height.
            map = new SymbolData[mapWidth][mapHeight];
        } else if (qName.equals("game")) {
            // Ensure that <game> only occurs under <map>.
            requireElement(qName, "map");

            String result;

            // Fetch some optional attributes and update the map properties.
            result = getOptional(attributes, "seed");
            if (result != null)
                mapProperties.put(MapProperties.SEED, Integer.parseInt(result));

            result = getOptional(attributes, "rounds");
            if (result != null)
                mapProperties.put(MapProperties.ROUNDS, Integer.parseInt
                        (result));
        } else if (qName.equals("zombies")) {
            requireElement(qName, "map");

            String type = getRequired(attributes, "type");
            String count = getRequired(attributes, "count");
            String round = getRequired(attributes, "round");

            int iRound = -1, iCount = -1;
            try {
                iRound = Integer.parseInt(round);
            } catch (NumberFormatException e) {
                fail("invalid numeral found in map file for zombie round " +
                        "number: " + round, "Check that all round numbers are" +
                        " properly formatted integers.\n");
            }
            try {
                iCount = Integer.parseInt(count);
            } catch (NumberFormatException e) {
                fail("invalid numeral found in map file for zombie count " +
                        "number: " + count, "Check that all count numbers are" +
                        " properly formatted integers.\n");
            }
            zSchedule.add(iRound, RobotType.valueOf(type), iCount);
        } else if (qName.equals("symbols")) {
            requireElement(qName, "map");
        } else if (qName.equals("symbol")) {
            requireElement(qName, "symbols");

            String character = getRequired(attributes, "character");
<<<<<<< HEAD
            if (character.length() != 2)
                fail("invalid 'character' attribute '" + character + "' -- 'character' must have length 2", "Check that all 'character' attributes are just two characters.\n");
=======
>>>>>>> ca055bea

            String type = getRequired(attributes, "type");
            SymbolDataFactory factory = factories.get(type);
            if (factory == null) {
                fail("invalid symbol type '" + type + "'", "Check that all " +
                        "symbol nodes have a type attribute defined in the " +
                        "map file specs.\n");
                return;
            }

            SymbolData data;
            try {
                data = factory.create(attributes);
            } catch (IllegalArgumentException e) {
                fail(e.getMessage(), "Check that all parameters are spelled " +
                        "correctly.");
                return;
            }

<<<<<<< HEAD
            symbolMap.put(character.substring(0,2), data);

=======
            symbolMap.put(character, data);
>>>>>>> ca055bea
        } else if (qName.equals("data")) {
            // Ensure that <data> only occurs under <map>.
            requireElement(qName, "map");

            // Reset the row tracker variable.
            currentRow = -1;

            // The actual map data will be parsed by characters()...
        } else {
            fail("unrecognized map element '<" + qName + ">'", "Check that " +
                    "all nodes are spelled correctly.\n");
        }

        // Put this element on the XML element stack.
        xmlStack.addLast(qName);
    }

    /**
     * {@inheritDoc}
     */
    @Override
    public void characters(char[] ch, int start, int length) {
        // Only parse if we're in "data" or "height" -- ignores comments and
        // other junk.
        if (!xmlStack.getLast().equals("data")) {
            return;
        }

        if (currentRow >= mapHeight) {
            // if we have an extra row at the end, check if it's only whitespace
            for (int i = start; i < start + length; i++) {
                // if it isn't whitespace, fail
                if (!Character.isWhitespace(ch[i]) && ch[i] != '\n')
                    fail("the <data> node has too many rows", "Check that the" +
                            " number of rows is consistent with the 'height' " +
                            "attribute of <map>.\n");
            }
            return; // If it is whitespace, just ignore it.
        }

        // Parse each character into TerrainTypes.
        for (int i = start; i < length; i++) {
            char c = ch[i];
            // ignore tabs
            if (c == '\t')
                continue;
            // if it's whitespace, check dataSoFar
            if ((c == '\n' || c == ' ') && dataSoFar.length() > 0) {
<<<<<<< HEAD
                if (!symbolMap.containsKey(dataSoFar.substring(0,2)))
                    fail("unrecognized symbol in map: '" + c + "'", "Check that '" + c + "' is defined as one of the symbols in the map file. DEBUG: '" + dataSoFar + "'\n");
                map[currentCol][currentRow] = symbolMap.get(dataSoFar.substring(0,2)).copy();
                if (dataSoFar.substring(2).trim().equals("")) {
                    map[currentCol][currentRow].setPartsValue(0);
                    map[currentCol][currentRow].setRubbleValue(0);
                } else {
                    String[] params = dataSoFar.split(",");
                    double partsVal = Double.parseDouble(params[0]);
                    double rubbleVal = Double.parseDouble(params[1]);
                    map[currentCol][currentRow].setPartsValue(partsVal);
                    map[currentCol][currentRow].setRubbleValue(rubbleVal);
=======
                // Each map cell will be represented by a sequence of letters
                // followed by an optional sequence of digits.
                String letters = "";
                int letterIdx = 0;
                while (letterIdx < dataSoFar.length() && Character.isLetter
                        (dataSoFar.charAt(letterIdx))) {
                    letters += dataSoFar.charAt(letterIdx);
                    letterIdx++;
                }

                if (!symbolMap.containsKey(letters))
                    fail("unrecognized symbol in map: '" + letters + "'",
                            "Check " +
                            "that '" + letters + "' is defined as one of the " +
                            "symbols in the map file.\n");

                map[currentCol][currentRow] = symbolMap.get(letters).copy();
                if (dataSoFar.substring(letterIdx).trim().equals("")) {
                    map[currentCol][currentRow].setValue(0);
                } else {
                    map[currentCol][currentRow].setValue(Double.parseDouble(
                            dataSoFar.substring(letterIdx)));
>>>>>>> ca055bea
                }

                currentCol++;
                dataSoFar = "";
            } else if (!(c == '\n' || c == ' ')) {
                dataSoFar += c;
            }

            // if it's a newline, update currentRow and currentCol
            if (c == '\n') {
                if (currentRow != -1) {
                    // On some machines, it seems like the initial newline
                    // before the first row of the map cell data gets fed in
                    // twice. This if-statement handles this case, and also
                    // allows people to add arbitrary blank lines between
                    // rows in the map data.
                    if (currentCol == 0 && dataSoFar.equals("")) {
                        continue;
                    }
                    if (currentCol < mapWidth)
                        fail("row " + currentRow + " in <data> has too few " +
                                "characters", "Check that the number of " +
                                "characters in each row is consistent with " +
                                "the 'width' attribute of <map>.\n");
                }
                currentRow++;
                currentCol = 0;
                dataSoFar = "";
                continue;
            }
            if (currentRow < 0)
                fail("spurious character in <data> node", "Check that the " +
                        "first row of map characters starts on the line after" +
                        " <data><![CDATA[ (see example maps).\n");
            if (currentCol >= mapWidth)
                fail("row " + currentRow + " in <data> has too many " +
                        "characters", "Check that the number of characters in" +
                        " each row is consistent with the 'width' attribute " +
                        "of <map>.\n");
        }

        /*
      Whether characters has been called.
     */
        boolean typesHaveBeenSet = true;
    }

    /**
     * {@inheritDoc}
     */
    @Override
    public void endElement(String uri, String localName, String qName) {
        // check that we got enough rows in <data>
        if (qName.equals("data")) {
            if (currentRow < mapHeight)
                fail("the <data> node has too few rows", "Check that the " +
                        "number of rows is consistent with the 'height' " +
                        "attribute of <map>.\n");
        }

        // Pop an element off the stack.
        xmlStack.removeLast();
    }

    public GameMap getParsedMap() {
        if (resultMap != null) {
            return resultMap;
        }

        final double[][] rubbleData = new double[map.length][];
        final double[][] partsData = new double[map.length][];
        for (int i = 0; i < map.length; i++) {
            rubbleData[i] = new double[map[i].length];
            partsData[i] = new double[map[i].length];
            for (int j = 0; j < map[i].length; j++) {
<<<<<<< HEAD
                partsData[i][j] = (int) map[i][j].partsValue();
                rubbleData[i][j] = (int) map[i][j].rubbleValue();
            }
        }

        GameMap gm = new GameMap(mapProperties, rubbleData, partsData, zSchedule, mapName);
        GameWorld gw = new GameWorld(gm, teamA, teamB, teamMemory);

        gw.reserveRandomIDs(32000);

        MapLocation origin = gm.getMapOrigin();

        for (int i = 0; i < map.length; i++) {
            for (int j = 0; j < map[i].length; j++) {
                map[i][j].createGameObject(gw, new MapLocation(origin.x + i, origin.y + j));
=======
                //If a standard tile, use float data as rubble. If a parts
                // tile, use as parts
                if (map[i][j].tile() == TerrainType.PARTS) {
                    rubbleData[i][j] = 0;
                    partsData[i][j] = map[i][j].getValue();
                } else {
                    rubbleData[i][j] = map[i][j].getValue();
                    partsData[i][j] = 0;
                }
            }
        }

        final List<GameMap.InitialRobotInfo> initialRobots = new ArrayList<>();
        for (int i = 0; i < map.length; i++) {
            for (int j = 0; j < map[i].length; j++) {
                final Optional<GameMap.InitialRobotInfo> maybeRobot = map[i][j].getRobotAt(i, j);

                if (maybeRobot.isPresent()) {
                    initialRobots.add(maybeRobot.get());
                }
>>>>>>> ca055bea
            }
        }

        resultMap = new GameMap(
                mapProperties,
                rubbleData,
                partsData,
                zSchedule,
                initialRobots.toArray(new GameMap.InitialRobotInfo[initialRobots.size()]),
                mapName
        );

        return resultMap;
    }

    /**
     * Throws a runtime exception and writes an error report.
     *
     * @param reason reason for failure.
     * @param thingsToTry suggestions on how to fix error.
     */
    private static void fail(String reason, String thingsToTry) {
        ErrorReporter.report("Malformed map file: " + reason, thingsToTry);
        throw new IllegalArgumentException();
    }

    /**
     * A class to print warnings to stderr.
     */
    public static class LegalityWarning {
        /**
         * Keeps track of whether any warnings have been created.
         */
        public boolean legal = true;

        /**
         * Prints the warning to stderr.
         * @param s the warning.
         */
        public void warn(String s) {
            System.err.println(s);
            legal = false;
        }

        /**
         * Prints the warning to stderr.
         *
         * @param s the warning with string formatting enabled.
         * @param obj the formatting arguments.
         */
        public void warnf(String s, Object... obj) {
            warn(String.format(s, obj));
        }

        /**
         * Prints a warning about a particular unit to stderr.
         *
         * @param r the unit to warn about.
         */
        public void warnUnit(RobotData r) {
            warn("Illegal unit: " + r);
        }
    }

    /**
     * Returns whether the map is tournament legal. Prints warning statements
     * to stderr. The map checked is whichever one is being processed by this
     * XMLMapHandler.
     *
     * @return whether the map is tournament legal.
     */
    public boolean isTournamentLegal() {
        LegalityWarning warn = new LegalityWarning();

<<<<<<< HEAD
        int maxParts = 0;
=======
        int x, y;
        SymbolData d;
>>>>>>> ca055bea

        // Check for symmetry.
        boolean symA = true, symB = true, symC = mapHeight == mapWidth, symD
                = mapHeight == mapWidth, symE = true;
        for (y = 0; y < mapHeight; y++) {
            for (x = 0; x < mapWidth; x++) {
<<<<<<< HEAD
                maxParts = Math.max(maxParts, (int) map[x][y].partsValue());

                symA = symA && (map[x][y].equalsMirror(map[x][mapHeight - y - 1]));
                symB = symB && (map[x][y].equalsMirror(map[mapWidth - x - 1][y]));
=======
                symA = symA && (map[x][y].equalsMirror(map[x][mapHeight - y -
                        1]));
                symB = symB && (map[x][y].equalsMirror(map[mapWidth - x -
                        1][y]));
>>>>>>> ca055bea
                if (mapWidth == mapHeight) {
                    symC = symC && (map[x][y].equalsMirror(map[mapHeight - y
                            - 1][mapWidth - x - 1]));
                    symD = symD && (map[x][y].equalsMirror(map[y][x]));
                }
                symE = symE && (map[x][y].equalsMirror(map[mapWidth - x -
                        1][mapHeight - y - 1]));
            }
        }
        if (!symA && !symB && !symC && !symD && !symE) {
            warn.warnf("Map is not symmetric in any way!");
        }

        // A tournament map should only start with archons and zombie dens.
        ArrayList<MapLocation> teamAArchons = new ArrayList<>();
        ArrayList<MapLocation> teamBArchons = new ArrayList<>();
        for (y = 0; y < mapHeight; y++) {
            for (x = 0; x < mapWidth; x++) {
                d = map[x][y];
                if (d instanceof RobotData) {
                    RobotData rd = (RobotData) d;
                    switch (rd.type) {
                        case ARCHON:
                            if (rd.team == Team.A)
                                teamAArchons.add(new MapLocation(x, y));
                            else if (rd.team == Team.B)
                                teamBArchons.add(new MapLocation(x, y));
                            break;
                        case ZOMBIEDEN:
                            break;
                        default:
                            warn.warnUnit(rd);
                    }
                }
            }
        }

        if (teamAArchons.size() == 0) {
            warn.warn("No Archons!");
        }

        if (teamAArchons.size() > GameConstants.NUMBER_OF_ARCHONS_MAX) {
            warn.warn("Too many Archons!");
        }

        int rounds = mapProperties.get(MapProperties.ROUNDS);
        if (rounds < GameConstants.ROUND_MIN_LIMIT)
            warn.warn("The round limit is too small.");
        else if (rounds > GameConstants.ROUND_MAX_LIMIT)
            warn.warn("The round limit is too large.");

        return warn.legal;
    }

    /**
     * Checks the specific map for legality. Prints warnings to stderr.
     *
     * @param mapName name of map.
     * @param mapPath path of map.
     * @return whether the map is legal.
     */
    public static boolean isTournamentLegal(String mapName, String mapPath) {
        System.err.format("checking map %s for legality\n", mapName);
        XMLMapHandler handler;
        try {
            handler = loadMap(mapName, mapPath);
        } catch (IllegalArgumentException e) {
            System.err.println("failed to load map");
            return false;
        }
        return handler.isTournamentLegal();
    }

    /**
     * Returns an XMLMapHandler for a specific map.
     *
     * @param mapName name of map.
     * @param mapPath path of map.
     * @return XMLMapHandler for map.
     */
    public static XMLMapHandler loadMap(String mapName, String mapPath) {
        // Create a new XMLMapHandler.
        XMLMapHandler handler = new XMLMapHandler();
        handler.setMapName(mapName);

        // Create a new SAX parser.
        SAXParser parser;
        try {
            parser = SAXParserFactory.newInstance().newSAXParser();
        } catch (Exception e) {
            ErrorReporter.report(e, false);
            return null;
        }

        // Create an input stream from the file.
        if (!mapPath.endsWith("/"))
            mapPath += "/";
        String fileName = mapPath + mapName + ".xml";
        FileInputStream file;
        try {
            file = new FileInputStream(fileName);
        } catch (FileNotFoundException e) {
            fail("can't load '" + fileName + "' because of an exception:\n" +
                    e.getMessage(), "Check that the map name is spelled " +
                    "correctly.\nCheck that the map file is located in the " +
                    "right directory.\nCheck that the map file isn't in use " +
                    "by another application.\n");
            return null;
        }

        // Parse the file using the handler.
        try {
            parser.parse(file, handler);
        } catch (Exception e) {
            e.printStackTrace();
            fail("can't load '" + fileName + "' because of an exception:\n"
                    + e.getMessage(), "Check that the map is valid XML.\n");
            return null;
        }
        return handler;
    }

    /**
     * Checks a set of maps for legality. It will search in bc.game.map-path
     * for the maps, and use the maps whose names are passed in as runtime
     * arguments.
     *
     * @param s name of maps to use.
     */
    public static void main(String[] s) {
        System.out.println("Checking maps for tournament legality...");
        String mapPath = Config.getGlobalConfig().get("bc.game.map-path");
        for (String str : s) {
            isTournamentLegal(str, mapPath);
        }
    }
}<|MERGE_RESOLUTION|>--- conflicted
+++ resolved
@@ -45,22 +45,7 @@
      * Contains a SymbolData for each cell on the map.
      */
     private SymbolData[][] map = null;
-<<<<<<< HEAD
-    private Map<String, SymbolData> symbolMap = new HashMap<String, SymbolData>();
-
-    private interface SymbolData {
-
-        public void setPartsValue(double value);
-        
-        public void setRubbleValue(double value);
-
-        public double partsValue();
-        
-        public double rubbleValue();
-
-        public TerrainTile tile();
-        /* Returns {@code true} if createGameObject() does anything. */
-=======
+
     /**
      * A mapping from a string to a map element type. These will be used in
      * each XML file to specify the contents of each map cell.
@@ -87,7 +72,7 @@
      * Zombie spawn schedule for the GameMap constructor.
      */
     private ZombieSpawnSchedule zSchedule = new ZombieSpawnSchedule();
->>>>>>> ca055bea
+
 
     /**
      * The result of the parsing; created the first time getParsedMap()
@@ -108,19 +93,34 @@
      * A class to hold information about a particular map cell.
      */
     private interface SymbolData {
-        /**
-         * Sets the integer value associated with this cell.
-         *
-         * @param value the new value for this cell.
-         */
-        void setValue(double value);
-
-        /**
-         * Returns the integer value associated with this cell.
-         *
-         * @return the integer value associated with this cell.
-         */
-        double getValue();
+        
+        /**
+         * Sets the parts value associated with this cell.
+         * 
+         * @param value the new parts value for this cell.
+         */
+        void setPartsValue(double value);
+        
+        /**
+         * Sets the rubble value associated with this cell.
+         * 
+         * @param value the new rubble value for this cell.
+         */
+        void setRubbleValue(double value);
+        
+        /**
+         * Returns the parts value associated with this cell.
+         * 
+         * @return the parts value associated with this cell.
+         */
+        double partsValue();
+        
+        /**
+         * Returns the rubble value associated with this cell.
+         * 
+         * @return the rubble value associated with this cell.
+         */
+        double rubbleValue();
 
         /**
          * Returns the TerrainType associated with this cell.
@@ -185,23 +185,21 @@
             String type = getRequired(att, "terrain");
             return new TerrainData(TerrainType.valueOf(type));
         };
-<<<<<<< HEAD
-        private TerrainTile tile;
+
+        /**
+         * Stores the terrain type for this map cell.
+         */
+        private TerrainType tile;
+        
+        /**
+         * Stores the initial number of parts on this map cell
+         */
         private double partsValue;
+        
+        /**
+         * Stores the initial amount of rubble on this map cell
+         */
         private double rubbleValue;
-=======
-
-        /**
-         * Stores the terrain type for this map cell.
-         */
-
-        private TerrainType tile;
-        /**
-         * Stores either the number of parts or the amount of rubble,
-         * depending on the terrain type.
-         */
-        private double value;
->>>>>>> ca055bea
 
         /**
          * Creates a new TerrainData based on a specific terrain.
@@ -209,50 +207,45 @@
          */
         public TerrainData(TerrainType tile) {
             this.tile = tile;
-<<<<<<< HEAD
-            this.partsValue = -1;
-            this.rubbleValue = -1;
-        }
-
+            this.partsValue = 0;
+            this.rubbleValue = 0;
+        }
+
+        /**
+         * Sets the number of parts for this cell
+         * 
+         * @param value the new parts value for this cell
+         */
         public void setPartsValue(double value) {
             this.partsValue = value;
         }
         
+        /**
+         * Sets the amount of rubble for this cell
+         * 
+         * @param value the new rubble value for this cell
+         */
         public void setRubbleValue(double value) {
             this.rubbleValue = value;
-=======
-            this.value = 0;
-        }
-
-        /**
-         * Sets the value for this cell.
-         *
-         * @param value the new value for this cell.
-         */
-        @Override
-        public void setValue(double value) {
-            this.value = value;
->>>>>>> ca055bea
-        }
-
-        /**
-         * Returns the value for this cell.
-         *
-         * @return the value for this cell.
-         */
-        @Override
-        public double getValue() {
-            return this.value;
-        }
-<<<<<<< HEAD
-        
+        }
+        
+        /**
+         * Returns the parts value for this cell
+         * 
+         * @return the parts value for this cell
+         */
         public double partsValue() {
             return this.partsValue;
         }
         
+        /**
+         * Returns the rubble value for this cell
+         * 
+         * @return the rubble value for this cell
+         */
         public double rubbleValue() {
             return this.rubbleValue;
-=======
+        }
 
         /**
          * Returns the terrain type for this cell.
@@ -262,7 +255,6 @@
         @Override
         public TerrainType tile() {
             return tile;
->>>>>>> ca055bea
         }
 
         /**
@@ -324,12 +316,6 @@
          * The team of the robot associated with this map cell.
          */
         public final Team team;
-<<<<<<< HEAD
-        public final Team mine;
-        private double partsValue;
-        private double rubbleValue;
-=======
->>>>>>> ca055bea
 
         /**
          * Creates a new RobotData to represent a map cell containing a robot
@@ -341,52 +327,39 @@
         public RobotData(RobotType type, Team team) {
             this.type = type;
             this.team = team;
-<<<<<<< HEAD
-            this.mine = mine;
-            this.partsValue = -1;
-            this.rubbleValue = -1;
-        }
-
+        }
+
+        /**
+         * Does nothing
+         * 
+         * @param value ignored
+         */
         public void setPartsValue(double value) {
-            this.partsValue = value;
-        }
-        
+        }
+
+        /**
+         * Does nothing
+         * 
+         * @param value ignored
+         */
         public void setRubbleValue(double value) {
-            this.rubbleValue = value;
-        }
-        
+        }
+        
+        /**
+         * Returns 0
+         * 
+         * @return 0
+         */
         public double partsValue() {
-            return this.partsValue;
-        }
-        
+            return 0;
+        }
+        
+        /**
+         * Returns 0
+         * 
+         * @return 0
+         */
         public double rubbleValue() {
-            return this.rubbleValue;
-        }
-
-        public TerrainTile tile() {
-            return TerrainTile.RUBBLE;
-        }
-
-        public void createGameObject(GameWorld world, MapLocation loc) {
-            InternalRobot robot = GameWorldFactory.createPlayer(world, type, loc, team, null, false, 0);
-=======
-        }
-
-        /**
-         * Does nothing.
-         *
-         * @param value ignored.
-         */
-        public void setValue(double value) {
->>>>>>> ca055bea
-        }
-
-        /**
-         * Returns 0.
-         *
-         * @return 0.
-         */
-        public double getValue() {
             return 0;
         }
 
@@ -423,16 +396,9 @@
             if (!(data instanceof RobotData))
                 return false;
             RobotData d = (RobotData) data;
-<<<<<<< HEAD
-            return type == d.type && team == d.team.opponent() && mine == d.mine && d.partsValue == partsValue && d.rubbleValue == rubbleValue;
-        }
-
-        public String toString() {
-            return String.format("%s:%s:%s", type, team, mine);
-=======
-            return type == d.type && team == d.team.opponent();
->>>>>>> ca055bea
-        }
+            return type == d.type && team == d.team.opponent();   
+        }
+
 
         /**
          * Returns a copy of itself.
@@ -440,29 +406,8 @@
          * @return a copy of itself.
          */
         public SymbolData copy() {
-<<<<<<< HEAD
-            RobotData r = new RobotData(this.type, this.team, this.mine);
-            r.setPartsValue(this.partsValue);
-            r.setRubbleValue(this.rubbleValue);
+            RobotData r = new RobotData(this.type, this.team);
             return r;
-        }
-    }
-
-    private class SymbolTile {
-
-        SymbolData data;
-        MapLocation loc;
-
-        public SymbolTile(SymbolData data, MapLocation loc) {
-            this.data = data;
-            this.loc = loc;
-        }
-
-        public void createGameObject(GameWorld world) {
-            data.createGameObject(world, loc);
-=======
-            return new RobotData(this.type, this.team);
->>>>>>> ca055bea
         }
     }
 
@@ -643,13 +588,8 @@
             requireElement(qName, "symbols");
 
             String character = getRequired(attributes, "character");
-<<<<<<< HEAD
-            if (character.length() != 2)
-                fail("invalid 'character' attribute '" + character + "' -- 'character' must have length 2", "Check that all 'character' attributes are just two characters.\n");
-=======
->>>>>>> ca055bea
-
             String type = getRequired(attributes, "type");
+            
             SymbolDataFactory factory = factories.get(type);
             if (factory == null) {
                 fail("invalid symbol type '" + type + "'", "Check that all " +
@@ -667,12 +607,7 @@
                 return;
             }
 
-<<<<<<< HEAD
-            symbolMap.put(character.substring(0,2), data);
-
-=======
             symbolMap.put(character, data);
->>>>>>> ca055bea
         } else if (qName.equals("data")) {
             // Ensure that <data> only occurs under <map>.
             requireElement(qName, "map");
@@ -721,20 +656,6 @@
                 continue;
             // if it's whitespace, check dataSoFar
             if ((c == '\n' || c == ' ') && dataSoFar.length() > 0) {
-<<<<<<< HEAD
-                if (!symbolMap.containsKey(dataSoFar.substring(0,2)))
-                    fail("unrecognized symbol in map: '" + c + "'", "Check that '" + c + "' is defined as one of the symbols in the map file. DEBUG: '" + dataSoFar + "'\n");
-                map[currentCol][currentRow] = symbolMap.get(dataSoFar.substring(0,2)).copy();
-                if (dataSoFar.substring(2).trim().equals("")) {
-                    map[currentCol][currentRow].setPartsValue(0);
-                    map[currentCol][currentRow].setRubbleValue(0);
-                } else {
-                    String[] params = dataSoFar.split(",");
-                    double partsVal = Double.parseDouble(params[0]);
-                    double rubbleVal = Double.parseDouble(params[1]);
-                    map[currentCol][currentRow].setPartsValue(partsVal);
-                    map[currentCol][currentRow].setRubbleValue(rubbleVal);
-=======
                 // Each map cell will be represented by a sequence of letters
                 // followed by an optional sequence of digits.
                 String letters = "";
@@ -753,11 +674,14 @@
 
                 map[currentCol][currentRow] = symbolMap.get(letters).copy();
                 if (dataSoFar.substring(letterIdx).trim().equals("")) {
-                    map[currentCol][currentRow].setValue(0);
+                    map[currentCol][currentRow].setPartsValue(0);
+                    map[currentCol][currentRow].setRubbleValue(0);
                 } else {
-                    map[currentCol][currentRow].setValue(Double.parseDouble(
-                            dataSoFar.substring(letterIdx)));
->>>>>>> ca055bea
+                    String[] params = dataSoFar.split(",");
+                    double partsVal = Double.parseDouble(params[0]);
+                    double rubbleVal = Double.parseDouble(params[1]);
+                    map[currentCol][currentRow].setPartsValue(partsVal);
+                    map[currentCol][currentRow].setRubbleValue(rubbleVal);
                 }
 
                 currentCol++;
@@ -833,32 +757,8 @@
             rubbleData[i] = new double[map[i].length];
             partsData[i] = new double[map[i].length];
             for (int j = 0; j < map[i].length; j++) {
-<<<<<<< HEAD
                 partsData[i][j] = (int) map[i][j].partsValue();
                 rubbleData[i][j] = (int) map[i][j].rubbleValue();
-            }
-        }
-
-        GameMap gm = new GameMap(mapProperties, rubbleData, partsData, zSchedule, mapName);
-        GameWorld gw = new GameWorld(gm, teamA, teamB, teamMemory);
-
-        gw.reserveRandomIDs(32000);
-
-        MapLocation origin = gm.getMapOrigin();
-
-        for (int i = 0; i < map.length; i++) {
-            for (int j = 0; j < map[i].length; j++) {
-                map[i][j].createGameObject(gw, new MapLocation(origin.x + i, origin.y + j));
-=======
-                //If a standard tile, use float data as rubble. If a parts
-                // tile, use as parts
-                if (map[i][j].tile() == TerrainType.PARTS) {
-                    rubbleData[i][j] = 0;
-                    partsData[i][j] = map[i][j].getValue();
-                } else {
-                    rubbleData[i][j] = map[i][j].getValue();
-                    partsData[i][j] = 0;
-                }
             }
         }
 
@@ -870,7 +770,6 @@
                 if (maybeRobot.isPresent()) {
                     initialRobots.add(maybeRobot.get());
                 }
->>>>>>> ca055bea
             }
         }
 
@@ -945,29 +844,19 @@
     public boolean isTournamentLegal() {
         LegalityWarning warn = new LegalityWarning();
 
-<<<<<<< HEAD
-        int maxParts = 0;
-=======
         int x, y;
         SymbolData d;
->>>>>>> ca055bea
 
         // Check for symmetry.
         boolean symA = true, symB = true, symC = mapHeight == mapWidth, symD
                 = mapHeight == mapWidth, symE = true;
         for (y = 0; y < mapHeight; y++) {
             for (x = 0; x < mapWidth; x++) {
-<<<<<<< HEAD
-                maxParts = Math.max(maxParts, (int) map[x][y].partsValue());
-
-                symA = symA && (map[x][y].equalsMirror(map[x][mapHeight - y - 1]));
-                symB = symB && (map[x][y].equalsMirror(map[mapWidth - x - 1][y]));
-=======
                 symA = symA && (map[x][y].equalsMirror(map[x][mapHeight - y -
                         1]));
                 symB = symB && (map[x][y].equalsMirror(map[mapWidth - x -
                         1][y]));
->>>>>>> ca055bea
+
                 if (mapWidth == mapHeight) {
                     symC = symC && (map[x][y].equalsMirror(map[mapHeight - y
                             - 1][mapWidth - x - 1]));
