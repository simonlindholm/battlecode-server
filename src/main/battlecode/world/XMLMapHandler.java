--- conflicted
+++ resolved
@@ -182,11 +182,6 @@
         for (RobotType ch : RobotType.values()) {
             factories.put(ch.name(), RobotData.factory);
         }
-<<<<<<< HEAD
-        //factories.put("ENCAMPMENT", NodeData.factory);
-        //factories.put("HQ", NodeData.factory); //TODO: cleanup
-=======
->>>>>>> 63098893
     }
 
     /**
@@ -317,7 +312,6 @@
             String count = getRequired(attributes, "count");
             String round = getRequired(attributes, "round");
 
-<<<<<<< HEAD
         } else if (qName.equals("zombies")) {
             requireElement(qName, "map");
 
@@ -325,8 +319,6 @@
             String count = getRequired(attributes, "count");
             String round = getRequired(attributes, "round");
 
-=======
->>>>>>> 63098893
             // TODO might want better error handling here
             zSchedule.add(Integer.parseInt(round), RobotType.valueOf(type), Integer.parseInt(count));
         } else if (qName.equals("symbols")) {
@@ -460,11 +452,7 @@
 
     public GameWorld createGameWorld(String teamA, String teamB, long[][] teamMemory) {
 
-<<<<<<< HEAD
         System.out.println("Creating a game");
-=======
-        System.out.println("Creating a game"); // Now with 100% fewer percent signs (did those serve a purpose?)
->>>>>>> 63098893
 
         //if (!isTournamentLegal()) {
             //fail("Map is not legal!", "Fix it.");
