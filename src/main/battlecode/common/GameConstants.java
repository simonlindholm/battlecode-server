--- conflicted
+++ resolved
@@ -165,41 +165,18 @@
 
 	/** The hp that a commander regenerates per turn. **/
     public static final double REGEN_RATE = 2.0;
-	
+
 	/** The xp required to activate the 'flash' skill. **/
     public static final int XP_REQUIRED_FLASH = 0;
 	
 	/** The xp required to activate the 'leadership' skill. **/
     public static final int XP_REQUIRED_LEADERSHIP = 1000;
 
-<<<<<<< HEAD
-	/** The xp required for double the `leadership` skill. **/
-    public static final int XP_REQUIRED_LEADERSHIP_LEVEL_2 = 2000;
-
-	/** The range of the 'leadership' skill. **/
-    public static final int LEADERSHIP_RANGE = 24;
-	
-	/** The damage increase applied to all allied units within range of 'leadership' when the skill is active. **/
-    public static final double LEADERSHIP_DAMAGE_BONUS = 1;
-    public static final double LEADERSHIP_DAMAGE_BONUS_LEVEL_2 = 2;
-	
-	/** The range of the 'flash' skill. **/
-    public static final int FLASH_RANGE = 10;
-	
-	/** Movement delay increase upon using the 'flash' skill. **/
-    public static final double FLASH_MOVEMENT_DELAY = 1.0;
-
-	/** Minimum number of turns that must elapse before casting FLASH **/
-    public static final int FLASH_COOLDOWN = 10;
-=======
+    /** The xp required to activate the 'heavy hands' skill. **/
+    public static final int XP_REQUIRED_HEAVY_HANDS = 1500;
+
 	/** The xp required to activate the 'leadership' skill. **/
     public static final int XP_REQUIRED_IMPROVED_LEADERSHIP = 2000;
-
-	/** The xp required to activate the 'flash' skill. **/
-    public static final int XP_REQUIRED_FLASH = 0;
-
-    /** The xp required to activate the 'heavy hands' skill. **/
-    public static final int XP_REQUIRED_HEAVY_HANDS = 1500;
 
 	/** The range of the 'leadership' skill. **/
     public static final int LEADERSHIP_RANGE_SQUARED = 24;
@@ -207,6 +184,9 @@
 	/** The damage increase applied to all allied units within range of 'leadership' when the skill is active. **/
     public static final double LEADERSHIP_DAMAGE_BONUS = 1;
     public static final double IMPROVED_LEADERSHIP_DAMAGE_BONUS = 2;
+
+    /** Cooldown for the FLASH skill (minimum number of turns between each usage of FLASH). */
+    public static final int FLASH_COOLDOWN = 10;
 	
 	/** The range of the 'flash' skill. **/
     public static final int FLASH_RANGE_SQUARED = 10;
@@ -219,5 +199,4 @@
 	
 	/** Attack delay incurred by using the 'heavy hands' skill. **/
     public static final double HEAVY_HANDS_ATTACK_DELAY = 3.0;
->>>>>>> f34a815d
 }