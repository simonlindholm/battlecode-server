--- conflicted
+++ resolved
@@ -32,11 +32,7 @@
      *
      * @battlecode.doc.robottype
      */
-<<<<<<< HEAD
-    SOLDIER         (GARDENER,  10, 50,  100,   1,   2f,   2,   7,  10,   0.8f, 10000),
-=======
-    SOLDIER         (GARDENER,  10, 50,  100,   1,   2f,   2,   7,  10,   0.95f, 15000),
->>>>>>> fbcdb781
+    SOLDIER         (GARDENER,  10, 50,  100,   1,   2f,   2,   7,  10,   0.8f, 15000);
     //                              HP    BC   BR     BS    AP   SR   BSR  STR   BCL
     /**
      * A strong fighting unit.
