--- conflicted
+++ resolved
@@ -183,21 +183,13 @@
 
     /**
      * Computes the angle between the given direction and this direction in radians.
-<<<<<<< HEAD
-     * Returned value will be in the range [0, Math.PI].
-     *
-     * @param other the direction you wish to find the angle between
-     * @return the angle in radians between this direction and the given direction
-     * in the range of [0, Math.PI].
-=======
      * Returned value will be in the range (-Math.PI, Math.PI].
      * Positive values mean 'other' is to the left, negative values mean 'other' is to
      * the right.
      *
      * @param other the direction you wish to find the angle between
      * @return the angle in radians between this direction and the given direction
-     * in the range of (-Math.PI, Math.PI]
->>>>>>> d74108c6
+     * in the range of (-Math.PI, Math.PI].
      * @battlecode.doc.costlymethod
      */
     public float radiansBetween(Direction other) {
@@ -206,19 +198,11 @@
 
     /**
      * Computes the angle between the given direction and this direction in degrees.
-<<<<<<< HEAD
-     * Returned value will be in the range [0, 180].
+     * Returned value will be in the range (-180,180].
      *
      * @param other the direction you wish to find the angle between
      * @return the angle in degrees between this direction and the given direction
-     * in the range of [0, 180].
-=======
-     * Returned value will be in the range (-180,180]
-     *
-     * @param other the direction you wish to find the angle between
-     * @return the angle in degrees between this direction and the given direction
-     * in the range of (-180,180]
->>>>>>> d74108c6
+     * in the range of (-180,180].
      * @battlecode.doc.costlymethod
      */
     public float degreesBetween(Direction other) {
